![freqai-logo](assets/freqai_doc_logo.svg)

# FreqAI

## Introduction

FreqAI is a software designed to automate a variety of tasks associated with training a predictive machine learning model to generate market forecasts given a set of input features.

Features include:

* **Self-adaptive retraining** - Retrain models during [live deployments](freqai-running.md#live-deployments) to self-adapt to the market in a supervised manner
* **Rapid feature engineering** - Create large rich [feature sets](freqai-feature-engineering.md#feature-engineering) (10k+ features) based on simple user-created strategies
* **High performance** - Threading allows for adaptive model retraining on a separate thread (or on GPU if available) from model inferencing (prediction) and bot trade operations. Newest models and data are kept in RAM for rapid inferencing
* **Realistic backtesting** - Emulate self-adaptive training on historic data with a [backtesting module](freqai-running.md#backtesting) that automates retraining
* **Extensibility** - The generalized and robust architecture allows for incorporating any [machine learning library/method](freqai-configuration.md#using-different-prediction-models) available in Python. Eight examples are currently available, including classifiers, regressors, and a convolutional neural network
* **Smart outlier removal** - Remove outliers from training and prediction data sets using a variety of [outlier detection techniques](freqai-feature-engineering.md#outlier-detection)
* **Crash resilience** - Store trained models to disk to make reloading from a crash fast and easy, and [purge obsolete files](freqai-running.md#purging-old-model-data) for sustained dry/live runs
* **Automatic data normalization** - [Normalize the data](freqai-feature-engineering.md#feature-normalization) in a smart and statistically safe way
* **Automatic data download** - Compute timeranges for data downloads and update historic data (in live deployments)
* **Cleaning of incoming data** - Handle NaNs safely before training and model inferencing
* **Dimensionality reduction** - Reduce the size of the training data via [Principal Component Analysis](freqai-feature-engineering.md#data-dimensionality-reduction-with-principal-component-analysis)
* **Deploying bot fleets** - Set one bot to train models while a fleet of [follower bots](freqai-running.md#setting-up-a-follower) inference the models and handle trades

## Quick start

The easiest way to quickly test FreqAI is to run it in dry mode with the following command:

```bash
freqtrade trade --config config_examples/config_freqai.example.json --strategy FreqaiExampleStrategy --freqaimodel LightGBMRegressor --strategy-path freqtrade/templates
```

You will see the boot-up process of automatic data downloading, followed by simultaneous training and trading.

An example strategy, prediction model, and config to use as a starting points can be found in
`freqtrade/templates/FreqaiExampleStrategy.py`, `freqtrade/freqai/prediction_models/LightGBMRegressor.py`, and
`config_examples/config_freqai.example.json`, respectively.

## General approach

You provide FreqAI with a set of custom *base indicators* (the same way as in a [typical Freqtrade strategy](strategy-customization.md)) as well as target values (*labels*). For each pair in the whitelist, FreqAI trains a model to predict the target values based on the input of custom indicators. The models are then consistently retrained, with a predetermined frequency, to adapt to market conditions. FreqAI offers the ability to both backtest strategies (emulating reality with periodic retraining on historic data) and deploy dry/live runs. In dry/live conditions, FreqAI can be set to constant retraining in a background thread to keep models as up to date as possible.

An overview of the algorithm, explaining the data processing pipeline and model usage, is shown below.

![freqai-algo](assets/freqai_algo.jpg)

### Important machine learning vocabulary

**Features** - the parameters, based on historic data, on which a model is trained. All features for a single candle are stored as a vector. In FreqAI, you build a feature data set from anything you can construct in the strategy.

**Labels** - the target values that the model is trained toward. Each feature vector is associated with a single label that is defined by you within the strategy. These labels intentionally look into the future and are what you are training the model to be able to predict.

**Training** - the process of "teaching" the model to match the feature sets to the associated labels. Different types of models "learn" in different ways which means that one might be better than another for a specific application. More information about the different models that are already implemented in FreqAI can be found [here](freqai-configuration.md#using-different-prediction-models).

**Train data** - a subset of the feature data set that is fed to the model during training to "teach" the model how to predict the targets. This data directly influences weight connections in the model.

**Test data** - a subset of the feature data set that is used to evaluate the performance of the model after training. This data does not influence nodal weights within the model.

**Inferencing** - the process of feeding a trained model new unseen data on which it will make a prediction. 

## Install prerequisites

The normal Freqtrade install process will ask if you wish to install FreqAI dependencies. You should reply "yes" to this question if you wish to use FreqAI. If you did not reply yes, you can manually install these dependencies after the install with:

``` bash
pip install -r requirements-freqai.txt
```

!!! Note
    Catboost will not be installed on arm devices (raspberry, Mac M1, ARM based VPS, ...), since it does not provide wheels for this platform.

### Usage with docker

<<<<<<< HEAD
For docker users, a dedicated tag with freqAI dependencies is available as `:freqai`.
As such - you can replace the image line in your docker-compose file with `image: freqtradeorg/freqtrade:develop_freqai`.
This image contains the regular freqAI dependencies. Similar to native installs, Catboost will not be available on ARM based devices.

## Setting up FreqAI

### Parameter table
=======
If you are using docker, a dedicated tag with FreqAI dependencies is available as `:freqai`. As such - you can replace the image line in your docker-compose file with `image: freqtradeorg/freqtrade:develop_freqai`. This image contains the regular FreqAI dependencies. Similar to native installs, Catboost will not be available on ARM based devices.
>>>>>>> b0eff416

## Common pitfalls

FreqAI cannot be combined with dynamic `VolumePairlists` (or any pairlist filter that adds and removes pairs dynamically).
This is for performance reasons - FreqAI relies on making quick predictions/retrains. To do this effectively,
it needs to download all the training data at the beginning of a dry/live instance. FreqAI stores and appends
new candles automatically for future retrains. This means that if new pairs arrive later in the dry run due to a volume pairlist, it will not have the data ready. However, FreqAI does work with the `ShufflePairlist` or a `VolumePairlist` which keeps the total pairlist constant (but reorders the pairs according to volume).

## Credits

FreqAI is developed by a group of individuals who all contribute specific skillsets to the project.

Conception and software development:
Robert Caulk @robcaulk

Theoretical brainstorming and data analysis:
Elin Törnquist @th0rntwig

Code review and software architecture brainstorming:
@xmatthias

Software development:
Wagner Costa @wagnercosta

Beta testing and bug reporting:
Stefan Gehring @bloodhunter4rc, @longyu, Andrew Lawless @paranoidandy, Pascal Schmidt @smidelis, Ryan McMullan @smarmau, Juha Nykänen @suikula, Johan van der Vlugt @jooopiert, Richárd Józsa @richardjosza, Timothy Pogue @wizrds<|MERGE_RESOLUTION|>--- conflicted
+++ resolved
@@ -70,17 +70,7 @@
 
 ### Usage with docker
 
-<<<<<<< HEAD
-For docker users, a dedicated tag with freqAI dependencies is available as `:freqai`.
-As such - you can replace the image line in your docker-compose file with `image: freqtradeorg/freqtrade:develop_freqai`.
-This image contains the regular freqAI dependencies. Similar to native installs, Catboost will not be available on ARM based devices.
-
-## Setting up FreqAI
-
-### Parameter table
-=======
 If you are using docker, a dedicated tag with FreqAI dependencies is available as `:freqai`. As such - you can replace the image line in your docker-compose file with `image: freqtradeorg/freqtrade:develop_freqai`. This image contains the regular FreqAI dependencies. Similar to native installs, Catboost will not be available on ARM based devices.
->>>>>>> b0eff416
 
 ## Common pitfalls
 
