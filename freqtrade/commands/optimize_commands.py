--- conflicted
+++ resolved
@@ -110,18 +110,10 @@
 
     except Timeout:
         logger.info("Another running instance of freqtrade Hyperopt detected.")
-<<<<<<< HEAD
         logger.info(f"filelock: {Hyperopt.get_lock_filename(config)}")
         logger.info("Simultaneous execution of multiple Hyperopt commands is not supported. "
                     "Hyperopt module is resource hungry. Please run your Hyperopt sequentially "
                     "or on separate machines.")
-=======
-        logger.info(
-            "Simultaneous execution of multiple Hyperopt commands is not supported. "
-            "Hyperopt module is resource hungry. Please run your Hyperopt sequentially "
-            "or on separate machines."
-        )
->>>>>>> acae6e75
         logger.info("Quitting now.")
         # TODO: return False here in order to help freqtrade to exit
         # with non-zero exit code...
