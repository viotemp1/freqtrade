--- conflicted
+++ resolved
@@ -123,17 +123,9 @@
     len_after = len(df)
     pct_missing = (len_after - len_before) / len_before if len_before > 0 else 0
     if len_before != len_after:
-<<<<<<< HEAD
         message = (f"Missing data fillup for {pair}, {timeframe}: "
                    f"before: {len_before} - after: {len_after} - {pct_missing:.2%}")
         if pct_missing > 0.3:
-=======
-        message = (
-            f"Missing data fillup for {pair}, {timeframe}: "
-            f"before: {len_before} - after: {len_after} - {pct_missing:.2%}"
-        )
-        if pct_missing > 0.01:
->>>>>>> acae6e75
             logger.info(message)
         else:
             # Don't be verbose if only a small amount is missing
