"""
Dataprovider
Responsible to provide data to the bot
including ticker and orderbook data, live and historical candle (OHLCV) data
Common Interface for bot and strategy to access data.
"""

import logging
from collections import deque
from datetime import datetime, timezone
from typing import Any, Dict, List, Optional, Tuple

from pandas import DataFrame, Timedelta, Timestamp, to_timedelta

from freqtrade.configuration import TimeRange
from freqtrade.constants import (
    FULL_DATAFRAME_THRESHOLD,
    Config,
    ListPairsWithTimeframes,
    PairWithTimeframe,
)
from freqtrade.data.history import load_pair_history
from freqtrade.enums import CandleType, RPCMessageType, RunMode
from freqtrade.exceptions import ExchangeError, OperationalException
from freqtrade.exchange import Exchange, timeframe_to_prev_date, timeframe_to_seconds
from freqtrade.exchange.types import OrderBook
from freqtrade.misc import append_candles_to_dataframe
from freqtrade.rpc import RPCManager
from freqtrade.rpc.rpc_types import RPCAnalyzedDFMsg
from freqtrade.util import PeriodicCache


logger = logging.getLogger(__name__)

NO_EXCHANGE_EXCEPTION = "Exchange is not available to DataProvider."
MAX_DATAFRAME_CANDLES = 1000


class DataProvider:
    def __init__(
        self,
        config: Config,
        exchange: Optional[Exchange],
        pairlists=None,
        rpc: Optional[RPCManager] = None,
    ) -> None:
        self._config = config
        self._exchange = exchange
        self._pairlists = pairlists
        self.__rpc = rpc
        self.__cached_pairs: Dict[PairWithTimeframe, Tuple[DataFrame, datetime]] = {}
        self.__slice_index: Optional[int] = None
        self.__slice_date: Optional[datetime] = None

        self.__cached_pairs_backtesting: Dict[PairWithTimeframe, DataFrame] = {}
        self.__producer_pairs_df: Dict[
            str, Dict[PairWithTimeframe, Tuple[DataFrame, datetime]]
        ] = {}
        self.__producer_pairs: Dict[str, List[str]] = {}
        self._msg_queue: deque = deque()

        self._default_candle_type = self._config.get("candle_type_def", CandleType.SPOT)
        self._default_timeframe = self._config.get("timeframe", "1h")

        self.__msg_cache = PeriodicCache(
            maxsize=1000, ttl=timeframe_to_seconds(self._default_timeframe)
        )

        self.producers = self._config.get("external_message_consumer", {}).get("producers", [])
        self.external_data_enabled = len(self.producers) > 0

    def _set_dataframe_max_index(self, limit_index: int):
        """
        Limit analyzed dataframe to max specified index.
        Only relevant in backtesting.
        :param limit_index: dataframe index.
        """
        self.__slice_index = limit_index

    def _set_dataframe_max_date(self, limit_date: datetime):
        """
        Limit infomrative dataframe to max specified index.
        Only relevant in backtesting.
        :param limit_date: "current date"
        """
        self.__slice_date = limit_date

    def _set_cached_df(
        self, pair: str, timeframe: str, dataframe: DataFrame, candle_type: CandleType
    ) -> None:
        """
        Store cached Dataframe.
        Using private method as this should never be used by a user
        (but the class is exposed via `self.dp` to the strategy)
        :param pair: pair to get the data for
        :param timeframe: Timeframe to get data for
        :param dataframe: analyzed dataframe
        :param candle_type: Any of the enum CandleType (must match trading mode!)
        """
        pair_key = (pair, timeframe, candle_type)
        self.__cached_pairs[pair_key] = (dataframe, datetime.now(timezone.utc))

    # For multiple producers we will want to merge the pairlists instead of overwriting
    def _set_producer_pairs(self, pairlist: List[str], producer_name: str = "default"):
        """
        Set the pairs received to later be used.

        :param pairlist: List of pairs
        """
        self.__producer_pairs[producer_name] = pairlist

    def get_producer_pairs(self, producer_name: str = "default") -> List[str]:
        """
        Get the pairs cached from the producer

        :returns: List of pairs
        """
        return self.__producer_pairs.get(producer_name, []).copy()

    def _emit_df(self, pair_key: PairWithTimeframe, dataframe: DataFrame, new_candle: bool) -> None:
        """
        Send this dataframe as an ANALYZED_DF message to RPC

        :param pair_key: PairWithTimeframe tuple
        :param dataframe: Dataframe to emit
        :param new_candle: This is a new candle
        """
        if self.__rpc:
            msg: RPCAnalyzedDFMsg = {
                "type": RPCMessageType.ANALYZED_DF,
                "data": {
                    "key": pair_key,
                    "df": dataframe.tail(1),
                    "la": datetime.now(timezone.utc),
                },
            }
            self.__rpc.send_msg(msg)
            if new_candle:
                self.__rpc.send_msg(
                    {
                        "type": RPCMessageType.NEW_CANDLE,
                        "data": pair_key,
                    }
                )

    def _replace_external_df(
        self,
        pair: str,
        dataframe: DataFrame,
        last_analyzed: datetime,
        timeframe: str,
        candle_type: CandleType,
        producer_name: str = "default",
    ) -> None:
        """
        Add the pair data to this class from an external source.

        :param pair: pair to get the data for
        :param timeframe: Timeframe to get data for
        :param candle_type: Any of the enum CandleType (must match trading mode!)
        """
        pair_key = (pair, timeframe, candle_type)

        if producer_name not in self.__producer_pairs_df:
            self.__producer_pairs_df[producer_name] = {}

        _last_analyzed = datetime.now(timezone.utc) if not last_analyzed else last_analyzed

        self.__producer_pairs_df[producer_name][pair_key] = (dataframe, _last_analyzed)
        logger.debug(f"External DataFrame for {pair_key} from {producer_name} added.")

    def _add_external_df(
        self,
        pair: str,
        dataframe: DataFrame,
        last_analyzed: datetime,
        timeframe: str,
        candle_type: CandleType,
        producer_name: str = "default",
    ) -> Tuple[bool, int]:
        """
        Append a candle to the existing external dataframe. The incoming dataframe
        must have at least 1 candle.

        :param pair: pair to get the data for
        :param timeframe: Timeframe to get data for
        :param candle_type: Any of the enum CandleType (must match trading mode!)
        :returns: False if the candle could not be appended, or the int number of missing candles.
        """
        pair_key = (pair, timeframe, candle_type)

        if dataframe.empty:
            # The incoming dataframe must have at least 1 candle
            return (False, 0)

        if len(dataframe) >= FULL_DATAFRAME_THRESHOLD:
            # This is likely a full dataframe
            # Add the dataframe to the dataprovider
            self._replace_external_df(
                pair,
                dataframe,
                last_analyzed=last_analyzed,
                timeframe=timeframe,
                candle_type=candle_type,
                producer_name=producer_name,
            )
            return (True, 0)

        if (
            producer_name not in self.__producer_pairs_df
            or pair_key not in self.__producer_pairs_df[producer_name]
        ):
            # We don't have data from this producer yet,
            # or we don't have data for this pair_key
            # return False and 1000 for the full df
            return (False, 1000)

        existing_df, _ = self.__producer_pairs_df[producer_name][pair_key]

        # CHECK FOR MISSING CANDLES
        # Convert the timeframe to a timedelta for pandas
        timeframe_delta: Timedelta = to_timedelta(timeframe)
        local_last: Timestamp = existing_df.iloc[-1]["date"]  # We want the last date from our copy
        # We want the first date from the incoming
        incoming_first: Timestamp = dataframe.iloc[0]["date"]

        # Remove existing candles that are newer than the incoming first candle
        existing_df1 = existing_df[existing_df["date"] < incoming_first]

        candle_difference = (incoming_first - local_last) / timeframe_delta

        # If the difference divided by the timeframe is 1, then this
        # is the candle we want and the incoming data isn't missing any.
        # If the candle_difference is more than 1, that means
        # we missed some candles between our data and the incoming
        # so return False and candle_difference.
        if candle_difference > 1:
            return (False, int(candle_difference))
        if existing_df1.empty:
            appended_df = dataframe
        else:
            appended_df = append_candles_to_dataframe(existing_df1, dataframe)

        # Everything is good, we appended
        self._replace_external_df(
            pair,
            appended_df,
            last_analyzed=last_analyzed,
            timeframe=timeframe,
            candle_type=candle_type,
            producer_name=producer_name,
        )
        return (True, 0)

    def get_producer_df(
        self,
        pair: str,
        timeframe: Optional[str] = None,
        candle_type: Optional[CandleType] = None,
        producer_name: str = "default",
    ) -> Tuple[DataFrame, datetime]:
        """
        Get the pair data from producers.

        :param pair: pair to get the data for
        :param timeframe: Timeframe to get data for
        :param candle_type: Any of the enum CandleType (must match trading mode!)
        :returns: Tuple of the DataFrame and last analyzed timestamp
        """
        _timeframe = self._default_timeframe if not timeframe else timeframe
        _candle_type = self._default_candle_type if not candle_type else candle_type

        pair_key = (pair, _timeframe, _candle_type)

        # If we have no data from this Producer yet
        if producer_name not in self.__producer_pairs_df:
            # We don't have this data yet, return empty DataFrame and datetime (01-01-1970)
            return (DataFrame(), datetime.fromtimestamp(0, tz=timezone.utc))

        # If we do have data from that Producer, but no data on this pair_key
        if pair_key not in self.__producer_pairs_df[producer_name]:
            # We don't have this data yet, return empty DataFrame and datetime (01-01-1970)
            return (DataFrame(), datetime.fromtimestamp(0, tz=timezone.utc))

        # We have it, return this data
        df, la = self.__producer_pairs_df[producer_name][pair_key]
        return (df.copy(), la)

    def add_pairlisthandler(self, pairlists) -> None:
        """
        Allow adding pairlisthandler after initialization
        """
        self._pairlists = pairlists

    def historic_ohlcv(self, pair: str, timeframe: str, candle_type: str = "") -> DataFrame:
        """
        Get stored historical candle (OHLCV) data
        :param pair: pair to get the data for
        :param timeframe: timeframe to get data for
        :param candle_type: '', mark, index, premiumIndex, or funding_rate
        """
        _candle_type = (
            CandleType.from_string(candle_type)
            if candle_type != ""
            else self._config["candle_type_def"]
        )
        saved_pair: PairWithTimeframe = (pair, str(timeframe), _candle_type)
        if saved_pair not in self.__cached_pairs_backtesting:
            timerange = TimeRange.parse_timerange(
                None
                if self._config.get("timerange") is None
                else str(self._config.get("timerange"))
            )

            startup_candles = self.get_required_startup(str(timeframe))
            tf_seconds = timeframe_to_seconds(str(timeframe))
            timerange.subtract_start(tf_seconds * startup_candles)

<<<<<<< HEAD
            # logger.info(f"Loading data for {pair} {timeframe} "
            #             f"from {timerange.start_fmt} to {timerange.stop_fmt}")
=======
            logger.info(
                f"Loading data for {pair} {timeframe} "
                f"from {timerange.start_fmt} to {timerange.stop_fmt}"
            )
>>>>>>> acae6e75

            self.__cached_pairs_backtesting[saved_pair] = load_pair_history(
                pair=pair,
                timeframe=timeframe,
                datadir=self._config["datadir"],
                timerange=timerange,
                data_format=self._config["dataformat_ohlcv"],
                candle_type=_candle_type,
            )
        return self.__cached_pairs_backtesting[saved_pair].copy()

    def get_required_startup(self, timeframe: str) -> int:
        freqai_config = self._config.get("freqai", {})
        if not freqai_config.get("enabled", False):
            return self._config.get("startup_candle_count", 0)
        else:
            startup_candles = self._config.get("startup_candle_count", 0)
            indicator_periods = freqai_config["feature_parameters"]["indicator_periods_candles"]
            # make sure the startupcandles is at least the set maximum indicator periods
            self._config["startup_candle_count"] = max(startup_candles, max(indicator_periods))
            tf_seconds = timeframe_to_seconds(timeframe)
            train_candles = freqai_config["train_period_days"] * 86400 / tf_seconds
            total_candles = int(self._config["startup_candle_count"] + train_candles)
            logger.info(
                f"Increasing startup_candle_count for freqai on {timeframe} to {total_candles}"
            )
        return total_candles

    def get_pair_dataframe(
        self, pair: str, timeframe: Optional[str] = None, candle_type: str = ""
    ) -> DataFrame:
        """
        Return pair candle (OHLCV) data, either live or cached historical -- depending
        on the runmode.
        Only combinations in the pairlist or which have been specified as informative pairs
        will be available.
        :param pair: pair to get the data for
        :param timeframe: timeframe to get data for
        :return: Dataframe for this pair
        :param candle_type: '', mark, index, premiumIndex, or funding_rate
        """
        if self.runmode in (RunMode.DRY_RUN, RunMode.LIVE):
            # Get live OHLCV data.
            data = self.ohlcv(pair=pair, timeframe=timeframe, candle_type=candle_type)
        else:
            # Get historical OHLCV data (cached on disk).
            timeframe = timeframe or self._config["timeframe"]
            data = self.historic_ohlcv(pair=pair, timeframe=timeframe, candle_type=candle_type)
            # Cut date to timeframe-specific date.
            # This is necessary to prevent lookahead bias in callbacks through informative pairs.
            if self.__slice_date:
                cutoff_date = timeframe_to_prev_date(timeframe, self.__slice_date)
                data = data.loc[data["date"] < cutoff_date]
        if len(data) == 0:
            logger.warning(f"No data found for ({pair}, {timeframe}, {candle_type}).")
        return data

    def get_analyzed_dataframe(self, pair: str, timeframe: str) -> Tuple[DataFrame, datetime]:
        """
        Retrieve the analyzed dataframe. Returns the full dataframe in trade mode (live / dry),
        and the last 1000 candles (up to the time evaluated at this moment) in all other modes.
        :param pair: pair to get the data for
        :param timeframe: timeframe to get data for
        :return: Tuple of (Analyzed Dataframe, lastrefreshed) for the requested pair / timeframe
            combination.
            Returns empty dataframe and Epoch 0 (1970-01-01) if no dataframe was cached.
        """
        pair_key = (pair, timeframe, self._config.get("candle_type_def", CandleType.SPOT))
        if pair_key in self.__cached_pairs:
            if self.runmode in (RunMode.DRY_RUN, RunMode.LIVE):
                df, date = self.__cached_pairs[pair_key]
            else:
                df, date = self.__cached_pairs[pair_key]
                if self.__slice_index is not None:
                    max_index = self.__slice_index
                    df = df.iloc[max(0, max_index - MAX_DATAFRAME_CANDLES) : max_index]
            return df, date
        else:
            return (DataFrame(), datetime.fromtimestamp(0, tz=timezone.utc))

    @property
    def runmode(self) -> RunMode:
        """
        Get runmode of the bot
        can be "live", "dry-run", "backtest", "edgecli", "hyperopt" or "other".
        """
        return RunMode(self._config.get("runmode", RunMode.OTHER))

    def current_whitelist(self) -> List[str]:
        """
        fetch latest available whitelist.

        Useful when you have a large whitelist and need to call each pair as an informative pair.
        As available pairs does not show whitelist until after informative pairs have been cached.
        :return: list of pairs in whitelist
        """

        if self._pairlists:
            return self._pairlists.whitelist.copy()
        else:
            raise OperationalException("Dataprovider was not initialized with a pairlist provider.")

    def clear_cache(self):
        """
        Clear pair dataframe cache.
        """
        self.__cached_pairs = {}
        # Don't reset backtesting pairs -
        # otherwise they're reloaded each time during hyperopt due to with analyze_per_epoch
        # self.__cached_pairs_backtesting = {}
        self.__slice_index = 0

    # Exchange functions

    def refresh(
        self,
        pairlist: ListPairsWithTimeframes,
        helping_pairs: Optional[ListPairsWithTimeframes] = None,
    ) -> None:
        """
        Refresh data, called with each cycle
        """
        if self._exchange is None:
            raise OperationalException(NO_EXCHANGE_EXCEPTION)
        final_pairs = (pairlist + helping_pairs) if helping_pairs else pairlist
        self._exchange.refresh_latest_ohlcv(final_pairs)

    @property
    def available_pairs(self) -> ListPairsWithTimeframes:
        """
        Return a list of tuples containing (pair, timeframe) for which data is currently cached.
        Should be whitelist + open trades.
        """
        if self._exchange is None:
            raise OperationalException(NO_EXCHANGE_EXCEPTION)
        return list(self._exchange._klines.keys())

    def ohlcv(
        self, pair: str, timeframe: Optional[str] = None, copy: bool = True, candle_type: str = ""
    ) -> DataFrame:
        """
        Get candle (OHLCV) data for the given pair as DataFrame
        Please use the `available_pairs` method to verify which pairs are currently cached.
        :param pair: pair to get the data for
        :param timeframe: Timeframe to get data for
        :param candle_type: '', mark, index, premiumIndex, or funding_rate
        :param copy: copy dataframe before returning if True.
                     Use False only for read-only operations (where the dataframe is not modified)
        """
        if self._exchange is None:
            raise OperationalException(NO_EXCHANGE_EXCEPTION)
        if self.runmode in (RunMode.DRY_RUN, RunMode.LIVE):
            _candle_type = (
                CandleType.from_string(candle_type)
                if candle_type != ""
                else self._config["candle_type_def"]
            )
            return self._exchange.klines(
                (pair, timeframe or self._config["timeframe"], _candle_type), copy=copy
            )
        else:
            return DataFrame()

    def market(self, pair: str) -> Optional[Dict[str, Any]]:
        """
        Return market data for the pair
        :param pair: Pair to get the data for
        :return: Market data dict from ccxt or None if market info is not available for the pair
        """
        if self._exchange is None:
            raise OperationalException(NO_EXCHANGE_EXCEPTION)
        return self._exchange.markets.get(pair)

    def ticker(self, pair: str):
        """
        Return last ticker data from exchange
        :param pair: Pair to get the data for
        :return: Ticker dict from exchange or empty dict if ticker is not available for the pair
        """
        if self._exchange is None:
            raise OperationalException(NO_EXCHANGE_EXCEPTION)
        try:
            return self._exchange.fetch_ticker(pair)
        except ExchangeError:
            return {}

    def orderbook(self, pair: str, maximum: int) -> OrderBook:
        """
        Fetch latest l2 orderbook data
        Warning: Does a network request - so use with common sense.
        :param pair: pair to get the data for
        :param maximum: Maximum number of orderbook entries to query
        :return: dict including bids/asks with a total of `maximum` entries.
        """
        if self._exchange is None:
            raise OperationalException(NO_EXCHANGE_EXCEPTION)
        return self._exchange.fetch_l2_order_book(pair, maximum)

    def send_msg(self, message: str, *, always_send: bool = False) -> None:
        """
        Send custom RPC Notifications from your bot.
        Will not send any bot in modes other than Dry-run or Live.
        :param message: Message to be sent. Must be below 4096.
        :param always_send: If False, will send the message only once per candle, and suppress
                            identical messages.
                            Careful as this can end up spaming your chat.
                            Defaults to False
        """
        if self.runmode not in (RunMode.DRY_RUN, RunMode.LIVE):
            return

        if always_send or message not in self.__msg_cache:
            self._msg_queue.append(message)
        self.__msg_cache[message] = True<|MERGE_RESOLUTION|>--- conflicted
+++ resolved
@@ -316,15 +316,10 @@
             tf_seconds = timeframe_to_seconds(str(timeframe))
             timerange.subtract_start(tf_seconds * startup_candles)
 
-<<<<<<< HEAD
-            # logger.info(f"Loading data for {pair} {timeframe} "
-            #             f"from {timerange.start_fmt} to {timerange.stop_fmt}")
-=======
-            logger.info(
-                f"Loading data for {pair} {timeframe} "
-                f"from {timerange.start_fmt} to {timerange.stop_fmt}"
-            )
->>>>>>> acae6e75
+            #logger.info(
+            #    f"Loading data for {pair} {timeframe} "
+            #    f"from {timerange.start_fmt} to {timerange.stop_fmt}"
+            #)
 
             self.__cached_pairs_backtesting[saved_pair] = load_pair_history(
                 pair=pair,
