--- conflicted
+++ resolved
@@ -198,36 +198,6 @@
             pass
         return tradesdata
 
-<<<<<<< HEAD
-    def trades_purge(self, pair: str) -> bool:
-        """
-        Remove data for this pair
-        :param pair: Delete data for this pair.
-        :return: True when deleted, false if file did not exist.
-        """
-        filename = self._pair_trades_filename(self._datadir, pair)
-        if filename.exists():
-            filename.unlink()
-            return True
-        return False
-
-    @classmethod
-    def _pair_data_filename(
-        cls,
-        datadir: Path,
-        pair: str,
-        timeframe: str,
-        candle_type: str = ''
-    ) -> Path:
-        pair_s = misc.pair_to_filename(pair)
-        if candle_type:
-            candle_type = f"-{candle_type}"
-        filename = datadir.joinpath(
-            f'{pair_s}-{timeframe}{candle_type}.{cls._get_file_extension()}')
-        return filename
-
-=======
->>>>>>> fb1599d2
     @classmethod
     def _get_file_extension(cls):
         return "json.gz" if cls._use_zip else "json"
