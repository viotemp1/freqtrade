# pragma pylint: disable=W0603
"""
Cryptocurrency Exchanges support
"""

import asyncio
import inspect
import logging
import signal
from copy import deepcopy
from datetime import datetime, timedelta, timezone
from math import floor, isnan
from threading import Lock
from typing import Any, Coroutine, Dict, List, Literal, Optional, Tuple, Union

import ccxt
import ccxt.async_support as ccxt_async
from cachetools import TTLCache
from ccxt import TICK_SIZE
from dateutil import parser
from pandas import DataFrame, concat
from freqtrade.util.flock_decorator import my_lock
from filelock import FileLock, Timeout, SoftFileLock
import cloudpickle
import os
try:
    from pushover import Pushover
except:
    pass

from freqtrade.constants import (
    DEFAULT_AMOUNT_RESERVE_PERCENT,
    NON_OPEN_EXCHANGE_STATES,
    BidAsk,
    BuySell,
    Config,
    EntryExit,
    ExchangeConfig,
    ListPairsWithTimeframes,
    MakerTaker,
    OBLiteral,
    PairWithTimeframe,
)
from freqtrade.data.converter import clean_ohlcv_dataframe, ohlcv_to_dataframe, trades_dict_to_list
from freqtrade.enums import OPTIMIZE_MODES, CandleType, MarginMode, PriceType, RunMode, TradingMode
from freqtrade.exceptions import (
    ConfigurationError,
    DDosProtection,
    ExchangeError,
    InsufficientFundsError,
    InvalidOrderException,
    OperationalException,
    PricingError,
    RetryableOrderError,
    TemporaryError,
)
from freqtrade.exchange.common import (
    API_FETCH_ORDER_RETRY_COUNT,
    remove_exchange_credentials,
    retrier,
    retrier_async,
)
from freqtrade.exchange.exchange_utils import (
    ROUND,
    ROUND_DOWN,
    ROUND_UP,
    CcxtModuleType,
    amount_to_contract_precision,
    amount_to_contracts,
    amount_to_precision,
    contracts_to_amount,
    date_minus_candles,
    is_exchange_known_ccxt,
    market_is_active,
    price_to_precision,
)
from freqtrade.exchange.exchange_utils_timeframe import (
    timeframe_to_minutes,
    timeframe_to_msecs,
    timeframe_to_next_date,
    timeframe_to_prev_date,
    timeframe_to_seconds,
)
from freqtrade.exchange.types import OHLCVResponse, OrderBook, Ticker, Tickers
from freqtrade.misc import (
    chunks,
    deep_merge_dicts,
    file_dump_json,
    file_load_json,
    safe_value_fallback2,
)
from freqtrade.plugins.pairlist.pairlist_helpers import expand_pairlist
from freqtrade.util import dt_from_ts, dt_now
from freqtrade.util.datetime_helpers import dt_humanize_delta, dt_ts
from freqtrade.util.periodic_cache import PeriodicCache


logger = logging.getLogger(__name__)


class Exchange:
    # Parameters to add directly to buy/sell calls (like agreeing to trading agreement)
    _params: Dict = {}

    # Additional parameters - added to the ccxt object
    _ccxt_params: Dict = {}

    # Dict to specify which options each exchange implements
    # This defines defaults, which can be selectively overridden by subclasses using _ft_has
    # or by specifying them in the configuration.
    _ft_has_default: Dict = {
        "stoploss_on_exchange": False,
        "stop_price_param": "stopLossPrice",  # Used for stoploss_on_exchange request
        "stop_price_prop": "stopLossPrice",  # Used for stoploss_on_exchange response parsing
        "order_time_in_force": ["GTC"],
        "ohlcv_params": {},
        "ohlcv_candle_limit": 500,
        "ohlcv_has_history": True,  # Some exchanges (Kraken) don't provide history via ohlcv
        "ohlcv_partial_candle": True,
        "ohlcv_require_since": False,
        # Check https://github.com/ccxt/ccxt/issues/10767 for removal of ohlcv_volume_currency
        "ohlcv_volume_currency": "base",  # "base" or "quote"
        "tickers_have_quoteVolume": True,
        "tickers_have_bid_ask": True,  # bid / ask empty for fetch_tickers
        "tickers_have_price": True,
        "trades_pagination": "time",  # Possible are "time" or "id"
        "trades_pagination_arg": "since",
        "l2_limit_range": None,
        "l2_limit_range_required": True,  # Allow Empty L2 limit (kucoin)
        "mark_ohlcv_price": "mark",
        "mark_ohlcv_timeframe": "8h",
        "funding_fee_timeframe": "8h",
        "ccxt_futures_name": "swap",
        "needs_trading_fees": False,  # use fetch_trading_fees to cache fees
        "order_props_in_contracts": ["amount", "filled", "remaining"],
        # Override createMarketBuyOrderRequiresPrice where ccxt has it wrong
        "marketOrderRequiresPrice": False,
        "exchange_has_overrides": {},  # Dictionary overriding ccxt's "has".
        # Expected to be in the format {"fetchOHLCV": True} or {"fetchOHLCV": False}
    }
    _ft_has: Dict = {}
    _ft_has_futures: Dict = {}

    _supported_trading_mode_margin_pairs: List[Tuple[TradingMode, MarginMode]] = [
        # TradingMode.SPOT always supported and not required in this list
    ]

    def __init__(
        self,
        config: Config,
        *,
        exchange_config: Optional[ExchangeConfig] = None,
        validate: bool = True,
        load_leverage_tiers: bool = False,
    ) -> None:
        """
        Initializes this module with the given config,
        it does basic validation whether the specified exchange and pairs are valid.
        :return: None
        """
        self._api: ccxt.Exchange
        self._api_async: ccxt_async.Exchange = None
        self._markets: Dict = {}
        self._trading_fees: Dict[str, Any] = {}
        self._leverage_tiers: Dict[str, List[Dict]] = {}
        # Lock event loop. This is necessary to avoid race-conditions when using force* commands
        # Due to funding fee fetching.
        self._loop_lock = Lock()
        self.loop = self._init_async_loop()
        self._config: Config = {}

        self._config.update(config)

        self.file_cache_ttl = config.get('file_cache_ttl', 86400)

        strategy1 = config.get('strategy', '')
        if strategy1 is not None and len(strategy1) > 0 and strategy1.find("_") >=0:
            strategy1 = strategy1.split("_")
            if len(strategy1) >= 2:
                strategy1 = strategy1[0] + "_" + strategy1[1]
            else:
                strategy1 = strategy1[0]
        self.markets_filename = f"tmp/Exchange_markets_{strategy1}.pkl"

        # Holds last candle refreshed time of each pair
        self._pairs_last_refresh_time: Dict[PairWithTimeframe, int] = {}
        # Timestamp of last markets refresh
        self._last_markets_refresh: int = 0

        # Cache for 10 minutes ...
        self._cache_lock = Lock()
        self._fetch_tickers_cache: TTLCache = TTLCache(maxsize=2, ttl=60 * 10)
        # Cache values for 300 to avoid frequent polling of the exchange for prices
        # Caching only applies to RPC methods, so prices for open trades are still
        # refreshed once every iteration.
        # Shouldn't be too high either, as it'll freeze UI updates in case of open orders.
        self._exit_rate_cache: TTLCache = TTLCache(maxsize=100, ttl=300)
        self._entry_rate_cache: TTLCache = TTLCache(maxsize=100, ttl=300)

        # Holds candles
        self._klines: Dict[PairWithTimeframe, DataFrame] = {}
        self._expiring_candle_cache: Dict[Tuple[str, int], PeriodicCache] = {}

        # Holds all open sell orders for dry_run
        self._dry_run_open_orders: Dict[str, Any] = {}

        if config["dry_run"]:
            logger.info("Instance is running with dry_run enabled")
        logger.info(f"Using CCXT {ccxt.__version__}")
        exchange_conf: Dict[str, Any] = exchange_config if exchange_config else config["exchange"]
        remove_exchange_credentials(exchange_conf, config.get("dry_run", False))
        self.log_responses = exchange_conf.get("log_responses", False)

        # Leverage properties
        self.trading_mode: TradingMode = config.get("trading_mode", TradingMode.SPOT)
        self.margin_mode: MarginMode = (
            MarginMode(config.get("margin_mode")) if config.get("margin_mode") else MarginMode.NONE
        )
        self.liquidation_buffer = config.get("liquidation_buffer", 0.05)

        # Deep merge ft_has with default ft_has options
        self._ft_has = deep_merge_dicts(self._ft_has, deepcopy(self._ft_has_default))
        if self.trading_mode == TradingMode.FUTURES:
            self._ft_has = deep_merge_dicts(self._ft_has_futures, self._ft_has)
        if exchange_conf.get("_ft_has_params"):
            self._ft_has = deep_merge_dicts(exchange_conf.get("_ft_has_params"), self._ft_has)
            logger.info("Overriding exchange._ft_has with config params, result: %s", self._ft_has)

        # Assign this directly for easy access
        self._ohlcv_partial_candle = self._ft_has["ohlcv_partial_candle"]

        self._trades_pagination = self._ft_has["trades_pagination"]
        self._trades_pagination_arg = self._ft_has["trades_pagination_arg"]

        # Initialize ccxt objects
        ccxt_config = self._ccxt_config
        ccxt_config = deep_merge_dicts(exchange_conf.get("ccxt_config", {}), ccxt_config)
        ccxt_config = deep_merge_dicts(exchange_conf.get("ccxt_sync_config", {}), ccxt_config)

        self._api = self._init_ccxt(exchange_conf, ccxt_kwargs=ccxt_config)

        ccxt_async_config = self._ccxt_config
        ccxt_async_config = deep_merge_dicts(
            exchange_conf.get("ccxt_config", {}), ccxt_async_config
        )
        ccxt_async_config = deep_merge_dicts(
            exchange_conf.get("ccxt_async_config", {}), ccxt_async_config
        )
        self._api_async = self._init_ccxt(exchange_conf, ccxt_async, ccxt_kwargs=ccxt_async_config)

        logger.info(f'Using Exchange "{self.name}"')
        self.required_candle_call_count = 1
        if validate:
            # Initial markets load
            self._load_markets()
            self.validate_config(config)
            self._startup_candle_count: int = config.get("startup_candle_count", 0)
            self.required_candle_call_count = self.validate_required_startup_candles(
                self._startup_candle_count, config.get("timeframe", "")
            )

        # Converts the interval provided in minutes in config to seconds
        self.markets_refresh_interval: int = (
            exchange_conf.get("markets_refresh_interval", 60) * 60 * 1000
        )

        if self.trading_mode != TradingMode.SPOT and load_leverage_tiers:
            self.fill_leverage_tiers()
        self.additional_exchange_init()

    def __del__(self):
        """
        Destructor - clean up async stuff
        """
        self.close()

    def close(self):
        logger.debug("Exchange object destroyed, closing async loop")
        if (
            self._api_async
            and inspect.iscoroutinefunction(self._api_async.close)
            and self._api_async.session
        ):
            logger.debug("Closing async ccxt session.")
            self.loop.run_until_complete(self._api_async.close())
        if self.loop and not self.loop.is_closed():
            self.loop.close()

    def _init_async_loop(self) -> asyncio.AbstractEventLoop:
        loop = asyncio.new_event_loop()
        asyncio.set_event_loop(loop)
        return loop

    def validate_config(self, config):
        # Check if timeframe is available
        self.validate_timeframes(config.get("timeframe"))

        # Check if all pairs are available
        self.validate_stakecurrency(config["stake_currency"])
        if not config["exchange"].get("skip_pair_validation"):
            self.validate_pairs(config["exchange"]["pair_whitelist"])
        self.validate_ordertypes(config.get("order_types", {}))
        self.validate_order_time_in_force(config.get("order_time_in_force", {}))
        self.validate_trading_mode_and_margin_mode(self.trading_mode, self.margin_mode)
        self.validate_pricing(config["exit_pricing"])
        self.validate_pricing(config["entry_pricing"])

    def _init_ccxt(
        self,
        exchange_config: Dict[str, Any],
        ccxt_module: CcxtModuleType = ccxt,
        *,
        ccxt_kwargs: Dict,
    ) -> ccxt.Exchange:
        """
        Initialize ccxt with given config and return valid
        ccxt instance.
        """
        # Find matching class for the given exchange name
        name = exchange_config["name"]

        if not is_exchange_known_ccxt(name, ccxt_module):
            raise OperationalException(f"Exchange {name} is not supported by ccxt")

        ex_config = {
            "apiKey": exchange_config.get("key"),
            "secret": exchange_config.get("secret"),
            "password": exchange_config.get("password"),
            "uid": exchange_config.get("uid", ""),
        }
        if ccxt_kwargs:
            logger.info("Applying additional ccxt config: %s", ccxt_kwargs)
        if self._ccxt_params:
            # Inject static options after the above output to not confuse users.
            ccxt_kwargs = deep_merge_dicts(self._ccxt_params, ccxt_kwargs)
        if ccxt_kwargs:
            ex_config.update(ccxt_kwargs)
        try:
            api = getattr(ccxt_module, name.lower())(ex_config)
        except (KeyError, AttributeError) as e:
            raise OperationalException(f"Exchange {name} is not supported") from e
        except ccxt.BaseError as e:
            raise OperationalException(f"Initialization of ccxt failed. Reason: {e}") from e

        return api

    @property
    def _ccxt_config(self) -> Dict:
        # Parameters to add directly to ccxt sync/async initialization.
        if self.trading_mode == TradingMode.MARGIN:
            return {"options": {"defaultType": "margin"}}
        elif self.trading_mode == TradingMode.FUTURES:
            return {"options": {"defaultType": self._ft_has["ccxt_futures_name"]}}
        else:
            return {}

    @property
    def name(self) -> str:
        """exchange Name (from ccxt)"""
        return self._api.name

    @property
    def id(self) -> str:
        """exchange ccxt id"""
        return self._api.id

    @property
    def timeframes(self) -> List[str]:
        return list((self._api.timeframes or {}).keys())

    @property
    def markets(self) -> Dict[str, Any]:
        """exchange ccxt markets"""
        if not self._markets:
            logger.info("Markets were not loaded. Loading them now..")
            self._load_markets()
        return self._markets

    @property
    def precisionMode(self) -> int:
        """exchange ccxt precisionMode"""
        return self._api.precisionMode

    def additional_exchange_init(self) -> None:
        """
        Additional exchange initialization logic.
        .api will be available at this point.
        Must be overridden in child methods if required.
        """
        pass

    def _log_exchange_response(self, endpoint: str, response, *, add_info=None) -> None:
        """Log exchange responses"""
        if self.log_responses:
            add_info_str = "" if add_info is None else f" {add_info}: "
            logger.info(f"API {endpoint}: {add_info_str}{response}")

    def ohlcv_candle_limit(
        self, timeframe: str, candle_type: CandleType, since_ms: Optional[int] = None
    ) -> int:
        """
        Exchange ohlcv candle limit
        Uses ohlcv_candle_limit_per_timeframe if the exchange has different limits
        per timeframe (e.g. bittrex), otherwise falls back to ohlcv_candle_limit
        TODO: this is most likely no longer needed since only bittrex needed this.
        :param timeframe: Timeframe to check
        :param candle_type: Candle-type
        :param since_ms: Starting timestamp
        :return: Candle limit as integer
        """
        return int(
            self._ft_has.get("ohlcv_candle_limit_per_timeframe", {}).get(
                timeframe, self._ft_has.get("ohlcv_candle_limit")
            )
        )

    def get_markets(
        self,
        base_currencies: Optional[List[str]] = None,
        quote_currencies: Optional[List[str]] = None,
        spot_only: bool = False,
        margin_only: bool = False,
        futures_only: bool = False,
        tradable_only: bool = True,
        active_only: bool = False,
    ) -> Dict[str, Any]:
        """
        Return exchange ccxt markets, filtered out by base currency and quote currency
        if this was requested in parameters.
        """
        markets = self.markets
        if not markets:
            raise OperationalException("Markets were not loaded.")

        if base_currencies:
            markets = {k: v for k, v in markets.items() if v["base"] in base_currencies}
        if quote_currencies:
            markets = {k: v for k, v in markets.items() if v["quote"] in quote_currencies}
        if tradable_only:
            markets = {k: v for k, v in markets.items() if self.market_is_tradable(v)}
        if spot_only:
            markets = {k: v for k, v in markets.items() if self.market_is_spot(v)}
        if margin_only:
            markets = {k: v for k, v in markets.items() if self.market_is_margin(v)}
        if futures_only:
            markets = {k: v for k, v in markets.items() if self.market_is_future(v)}
        if active_only:
            markets = {k: v for k, v in markets.items() if market_is_active(v)}
        return markets

    def get_quote_currencies(self) -> List[str]:
        """
        Return a list of supported quote currencies
        """
        markets = self.markets
        return sorted(set([x["quote"] for _, x in markets.items()]))

    def get_pair_quote_currency(self, pair: str) -> str:
        """Return a pair's quote currency (base/quote:settlement)"""
        return self.markets.get(pair, {}).get("quote", "")

    def get_pair_base_currency(self, pair: str) -> str:
        """Return a pair's base currency (base/quote:settlement)"""
        return self.markets.get(pair, {}).get("base", "")

    def market_is_future(self, market: Dict[str, Any]) -> bool:
        return (
            market.get(self._ft_has["ccxt_futures_name"], False) is True
            and market.get("linear", False) is True
        )

    def market_is_spot(self, market: Dict[str, Any]) -> bool:
        return market.get("spot", False) is True

    def market_is_margin(self, market: Dict[str, Any]) -> bool:
        return market.get("margin", False) is True

    def market_is_tradable(self, market: Dict[str, Any]) -> bool:
        """
        Check if the market symbol is tradable by Freqtrade.
        Ensures that Configured mode aligns to
        """
        return (
            market.get("quote", None) is not None
            and market.get("base", None) is not None
            and (
                self.precisionMode != TICK_SIZE
                # Too low precision will falsify calculations
                or market.get("precision", {}).get("price") > 1e-11
            )
            and (
                (self.trading_mode == TradingMode.SPOT and self.market_is_spot(market))
                or (self.trading_mode == TradingMode.MARGIN and self.market_is_margin(market))
                or (self.trading_mode == TradingMode.FUTURES and self.market_is_future(market))
            )
        )

    def klines(self, pair_interval: PairWithTimeframe, copy: bool = True) -> DataFrame:
        if pair_interval in self._klines:
            return self._klines[pair_interval].copy() if copy else self._klines[pair_interval]
        else:
            return DataFrame()

    def get_contract_size(self, pair: str) -> Optional[float]:
        if self.trading_mode == TradingMode.FUTURES:
            market = self.markets.get(pair, {})
            contract_size: float = 1.0
            if not market:
                return None
            if market.get("contractSize") is not None:
                # ccxt has contractSize in markets as string
                contract_size = float(market["contractSize"])
            return contract_size
        else:
            return 1

    def _trades_contracts_to_amount(self, trades: List) -> List:
        if len(trades) > 0 and "symbol" in trades[0]:
            contract_size = self.get_contract_size(trades[0]["symbol"])
            if contract_size != 1:
                for trade in trades:
                    trade["amount"] = trade["amount"] * contract_size
        return trades

    def _order_contracts_to_amount(self, order: Dict) -> Dict:
        if "symbol" in order and order["symbol"] is not None:
            contract_size = self.get_contract_size(order["symbol"])
            if contract_size != 1:
                for prop in self._ft_has.get("order_props_in_contracts", []):
                    if prop in order and order[prop] is not None:
                        order[prop] = order[prop] * contract_size
        return order

    def _amount_to_contracts(self, pair: str, amount: float) -> float:
        contract_size = self.get_contract_size(pair)
        return amount_to_contracts(amount, contract_size)

    def _contracts_to_amount(self, pair: str, num_contracts: float) -> float:
        contract_size = self.get_contract_size(pair)
        return contracts_to_amount(num_contracts, contract_size)

    def amount_to_contract_precision(self, pair: str, amount: float) -> float:
        """
        Helper wrapper around amount_to_contract_precision
        """
        contract_size = self.get_contract_size(pair)

        return amount_to_contract_precision(
            amount, self.get_precision_amount(pair), self.precisionMode, contract_size
        )

    def _load_async_markets(self, reload: bool = False) -> None:
        try:
            if self._api_async:
                self.loop.run_until_complete(self._api_async.load_markets(reload=reload, params={}))

        except (asyncio.TimeoutError, ccxt.BaseError) as e:
            logger.warning("Could not load async markets. Reason: %s", e)
            return

#    def _load_markets(self) -> None:
#        """ Initialize markets both sync and async """
#        try:
#            self._markets = self._api.load_markets(params={})
#            self._load_async_markets()
#            self._last_markets_refresh = dt_ts()
#            if self._ft_has['needs_trading_fees']:
#                self._trading_fees = self.fetch_trading_fees()

#        except ccxt.BaseError:
#            logger.exception('Unable to initialize markets.')

    def file_too_old(self, filename="", age_seconds=0):
        if not os.path.isfile(filename):
            return True, -1
        t = max(os.path.getmtime(filename), os.path.getctime(filename))
        # (datetime.now()-datetime.fromtimestamp(t)).seconds, datetime.fromtimestamp(t)
        # logger.warning(
        #     f"{datetime.fromtimestamp(os.path.getmtime(filename))} / "
        #     f"{datetime.fromtimestamp(os.path.getctime(filename))} / "
        #     f"{ (datetime.now()-datetime.fromtimestamp(os.path.getmtime(filename))).total_seconds()} / "
        #     f"{ (datetime.now() - datetime.fromtimestamp(os.path.getctime(filename))).total_seconds()}"
        # )
        r_f_age = (datetime.now() - datetime.fromtimestamp(t)).total_seconds()
        r_file_too_old = r_f_age > age_seconds
        # print(r_file_too_old, r_f_age)
        return r_file_too_old, r_f_age

    @my_lock('tmp/exchange_load_markets.lock', mode="retry", retries=300, timeout=1)
    def _load_markets(self) -> None:
<<<<<<< HEAD
        """ Initialize markets both sync and async """
        
        try:
            # # lock = FileLock("api_load_markets.lock")
            # lock = SoftFileLock("api_load_markets.lock")
            # with lock.acquire(timeout=600):

            file_too_old_val, file_age = self.file_too_old(filename=self.markets_filename, age_seconds=self.file_cache_ttl)
            if (self._config['runmode'].value in ["hyperopt", "backtest", "util_no_exchange"] and file_too_old_val) or (self._config['runmode'].value not in ["hyperopt", "backtest", "util_no_exchange"]):
                self._markets = self._api.load_markets(params={})
                # print("self._markets", type(self._markets))
                self._load_async_markets()
                self._last_markets_refresh = dt_ts()
                # print("len(self._markets)", len(self._markets))
                if (self._config['runmode'].value in ["hyperopt", "backtest", "util_no_exchange"] and file_too_old_val):
                    logger.info(f"vio - need to refresh markets - {self._config['runmode'].value} - {self.markets_filename}")
                    with open(self.markets_filename, mode='wb') as file:
                       cloudpickle.dump(self._markets, file)
            else:
                with open(self.markets_filename, mode='rb') as file:
                    self._markets = cloudpickle.load(file)
                logger.info(f"vio - will use cached markets - {self._config['runmode'].value} - length: {len(self._markets)} - {self.markets_filename}")

            if self._ft_has['needs_trading_fees']:
=======
        """Initialize markets both sync and async"""
        try:
            self._markets = self._api.load_markets(params={})
            self._load_async_markets()
            self._last_markets_refresh = dt_ts()
            if self._ft_has["needs_trading_fees"]:
>>>>>>> acae6e75
                self._trading_fees = self.fetch_trading_fees()
        except ccxt.BaseError:
<<<<<<< HEAD
            logger.exception('_load_markets - Unable to initialize markets - ccxt.BaseError.')
            try:
                pushover_client = Pushover("abvwcuh3ydokqbafdhn9qjkkf5t5ma")
                pushover_client.message("uHkh5i9svpTHuMFbq4vMvn8H1n9RZb", "Unable to initialize markets", title=f"{__name__}")
            except:
                pass
        except Timeout:
            logger.exception(f'_load_markets - Unable to initialize markets - Timeout FileLock')
        except Exception as e:
            logger.exception(f'_load_markets - Unable to initialize markets - {e}')

    # def _load_markets(self) -> None:
    #     """ Initialize markets both sync and async """
        
    #     try:
    #         # # lock = FileLock("api_load_markets.lock")
    #         # lock = SoftFileLock("api_load_markets.lock")
    #         # with lock.acquire(timeout=600):

    #         file_too_old_val, file_age = self.file_too_old(filename=self.markets_filename, age_seconds=self.file_cache_ttl)
    #         if (self._config['runmode'].value in ["hyperopt", "backtest", "util_no_exchange"] and file_too_old_val) or (self._config['runmode'].value not in ["hyperopt", "backtest", "util_no_exchange"]):
    #             # self.log_once(f"vio - need to refresh pairlist - {self._config['runmode'].value}", logger.warning)
    #             # if self._config['runmode'].value in ["hyperopt", "backtest", "util_no_exchange"]:
    #             logger.info(f"vio - need to refresh markets - {self._config['runmode'].value} - {self.markets_filename}")
    #             self._markets = self._api.load_markets(params={})
    #             # print("self._markets", type(self._markets))
    #             self._load_async_markets()
    #             self._last_markets_refresh = dt_ts()
    #             # print("len(self._markets)", len(self._markets))
    #             # if (self._config['runmode'].value in ["hyperopt", "backtest", "util_no_exchange"] and file_too_old_val):
    #             with open(self.markets_filename, mode='wb') as file:
    #                cloudpickle.dump(self._markets, file)
    #         else:
    #             with open(self.markets_filename, mode='rb') as file:
    #                 self._markets = cloudpickle.load(file)
    #             logger.info(f"vio - will use cached markets - {self._config['runmode'].value} - length: {len(self._markets)} - {self.markets_filename}")
            

    #         if self._ft_has['needs_trading_fees']:
    #             self._trading_fees = self.fetch_trading_fees()
    #     except ccxt.BaseError:
    #         logger.exception('_load_markets - Unable to initialize markets - ccxt.BaseError.')
    #     except Timeout:
    #         logger.exception(f'_load_markets - Unable to initialize markets - Timeout FileLock')
    #     except Exception as e:
    #         logger.exception(f'_load_markets - Unable to initialize markets - {e}')
=======
            logger.exception("Unable to initialize markets.")
>>>>>>> acae6e75

    def reload_markets(self, force: bool = False) -> None:
        """Reload markets both sync and async if refresh interval has passed"""
        # Check whether markets have to be reloaded
        if (
            not force
            and self._last_markets_refresh > 0
            and (self._last_markets_refresh + self.markets_refresh_interval > dt_ts())
        ):
            return None
        logger.debug("Performing scheduled market reload..")
        try:
            self._markets = self._api.load_markets(reload=True, params={})
            # Also reload async markets to avoid issues with newly listed pairs
            self._load_async_markets(reload=True)
            self._last_markets_refresh = dt_ts()
            self.fill_leverage_tiers()
        except ccxt.BaseError:
            logger.exception("Could not reload markets.")

    def validate_stakecurrency(self, stake_currency: str) -> None:
        """
        Checks stake-currency against available currencies on the exchange.
        Only runs on startup. If markets have not been loaded, there's been a problem with
        the connection to the exchange.
        :param stake_currency: Stake-currency to validate
        :raise: OperationalException if stake-currency is not available.
        """
        if not self._markets:
            raise OperationalException(
                "Could not load markets, therefore cannot start. "
                "Please investigate the above error for more details."
            )
        quote_currencies = self.get_quote_currencies()
        if stake_currency not in quote_currencies:
            raise ConfigurationError(
                f"{stake_currency} is not available as stake on {self.name}. "
                f"Available currencies are: {', '.join(quote_currencies)}"
            )

    def validate_pairs(self, pairs: List[str]) -> None:
        """
        Checks if all given pairs are tradable on the current exchange.
        :param pairs: list of pairs
        :raise: OperationalException if one pair is not available
        :return: None
        """

        if not self.markets:
            logger.warning("Unable to validate pairs (assuming they are correct).")
            return
        extended_pairs = expand_pairlist(pairs, list(self.markets), keep_invalid=True)
        invalid_pairs = []
        for pair in extended_pairs:
            # Note: ccxt has BaseCurrency/QuoteCurrency format for pairs
            if self.markets and pair not in self.markets:
                raise OperationalException(
                    f"Pair {pair} is not available on {self.name} {self.trading_mode.value}. "
                    f"Please remove {pair} from your whitelist."
                )

                # From ccxt Documentation:
                # markets.info: An associative array of non-common market properties,
                # including fees, rates, limits and other general market information.
                # The internal info array is different for each particular market,
                # its contents depend on the exchange.
                # It can also be a string or similar ... so we need to verify that first.
            elif isinstance(self.markets[pair].get("info"), dict) and self.markets[pair].get(
                "info", {}
            ).get("prohibitedIn", False):
                # Warn users about restricted pairs in whitelist.
                # We cannot determine reliably if Users are affected.
                logger.warning(
                    f"Pair {pair} is restricted for some users on this exchange."
                    f"Please check if you are impacted by this restriction "
                    f"on the exchange and eventually remove {pair} from your whitelist."
                )
            if (
                self._config["stake_currency"]
                and self.get_pair_quote_currency(pair) != self._config["stake_currency"]
            ):
                invalid_pairs.append(pair)
        if invalid_pairs:
            raise OperationalException(
                f"Stake-currency '{self._config['stake_currency']}' not compatible with "
                f"pair-whitelist. Please remove the following pairs: {invalid_pairs}"
            )

    def get_valid_pair_combination(self, curr_1: str, curr_2: str) -> str:
        """
        Get valid pair combination of curr_1 and curr_2 by trying both combinations.
        """
        for pair in [f"{curr_1}/{curr_2}", f"{curr_2}/{curr_1}"]:
            if pair in self.markets and self.markets[pair].get("active"):
                return pair
        raise ValueError(f"Could not combine {curr_1} and {curr_2} to get a valid pair.")

    def validate_timeframes(self, timeframe: Optional[str]) -> None:
        """
        Check if timeframe from config is a supported timeframe on the exchange
        """
        if not hasattr(self._api, "timeframes") or self._api.timeframes is None:
            # If timeframes attribute is missing (or is None), the exchange probably
            # has no fetchOHLCV method.
            # Therefore we also show that.
            raise OperationalException(
                f"The ccxt library does not provide the list of timeframes "
                f"for the exchange {self.name} and this exchange "
                f"is therefore not supported. ccxt fetchOHLCV: {self.exchange_has('fetchOHLCV')}"
            )

        if timeframe and (timeframe not in self.timeframes):
            raise ConfigurationError(
                f"Invalid timeframe '{timeframe}'. This exchange supports: {self.timeframes}"
            )

        if (
            timeframe
            and self._config["runmode"] != RunMode.UTIL_EXCHANGE
            and timeframe_to_minutes(timeframe) < 1
        ):
            raise ConfigurationError("Timeframes < 1m are currently not supported by Freqtrade.")

    def validate_ordertypes(self, order_types: Dict) -> None:
        """
        Checks if order-types configured in strategy/config are supported
        """
        if any(v == "market" for k, v in order_types.items()):
            if not self.exchange_has("createMarketOrder"):
                raise ConfigurationError(f"Exchange {self.name} does not support market orders.")
        self.validate_stop_ordertypes(order_types)

    def validate_stop_ordertypes(self, order_types: Dict) -> None:
        """
        Validate stoploss order types
        """
        if order_types.get("stoploss_on_exchange") and not self._ft_has.get(
            "stoploss_on_exchange", False
        ):
            raise ConfigurationError(f"On exchange stoploss is not supported for {self.name}.")
        if self.trading_mode == TradingMode.FUTURES:
            price_mapping = self._ft_has.get("stop_price_type_value_mapping", {}).keys()
            if (
                order_types.get("stoploss_on_exchange", False) is True
                and "stoploss_price_type" in order_types
                and order_types["stoploss_price_type"] not in price_mapping
            ):
                raise ConfigurationError(
                    f"On exchange stoploss price type is not supported for {self.name}."
                )

    def validate_pricing(self, pricing: Dict) -> None:
        if pricing.get("use_order_book", False) and not self.exchange_has("fetchL2OrderBook"):
            raise ConfigurationError(f"Orderbook not available for {self.name}.")
        if not pricing.get("use_order_book", False) and (
            not self.exchange_has("fetchTicker") or not self._ft_has["tickers_have_price"]
        ):
            raise ConfigurationError(f"Ticker pricing not available for {self.name}.")

    def validate_order_time_in_force(self, order_time_in_force: Dict) -> None:
        """
        Checks if order time in force configured in strategy/config are supported
        """
        if any(
            v.upper() not in self._ft_has["order_time_in_force"]
            for k, v in order_time_in_force.items()
        ):
            raise ConfigurationError(
                f"Time in force policies are not supported for {self.name} yet."
            )

    def validate_required_startup_candles(self, startup_candles: int, timeframe: str) -> int:
        """
        Checks if required startup_candles is more than ohlcv_candle_limit().
        Requires a grace-period of 5 candles - so a startup-period up to 494 is allowed by default.
        """

        candle_limit = self.ohlcv_candle_limit(
            timeframe,
            self._config["candle_type_def"],
            dt_ts(date_minus_candles(timeframe, startup_candles)) if timeframe else None,
        )
        # Require one more candle - to account for the still open candle.
        candle_count = startup_candles + 1
        # Allow 5 calls to the exchange per pair
        required_candle_call_count = int(
            (candle_count / candle_limit) + (0 if candle_count % candle_limit == 0 else 1)
        )
        if self._ft_has["ohlcv_has_history"]:
            if required_candle_call_count > 5:
                # Only allow 5 calls per pair to somewhat limit the impact
                raise ConfigurationError(
                    f"This strategy requires {startup_candles} candles to start, "
                    "which is more than 5x "
                    f"the amount of candles {self.name} provides for {timeframe}."
                )
        elif required_candle_call_count > 1:
            raise ConfigurationError(
                f"This strategy requires {startup_candles} candles to start, which is more than "
                f"the amount of candles {self.name} provides for {timeframe}."
            )
        if required_candle_call_count > 1:
            logger.warning(
                f"Using {required_candle_call_count} calls to get OHLCV. "
                f"This can result in slower operations for the bot. Please check "
                f"if you really need {startup_candles} candles for your strategy"
            )
        return required_candle_call_count

    def validate_trading_mode_and_margin_mode(
        self,
        trading_mode: TradingMode,
        margin_mode: Optional[MarginMode],  # Only None when trading_mode = TradingMode.SPOT
    ):
        """
        Checks if freqtrade can perform trades using the configured
        trading mode(Margin, Futures) and MarginMode(Cross, Isolated)
        Throws OperationalException:
            If the trading_mode/margin_mode type are not supported by freqtrade on this exchange
        """
        if trading_mode != TradingMode.SPOT and (
            (trading_mode, margin_mode) not in self._supported_trading_mode_margin_pairs
        ):
            mm_value = margin_mode and margin_mode.value
            raise OperationalException(
                f"Freqtrade does not support {mm_value} {trading_mode.value} on {self.name}"
            )

    def get_option(self, param: str, default: Optional[Any] = None) -> Any:
        """
        Get parameter value from _ft_has
        """
        return self._ft_has.get(param, default)

    def exchange_has(self, endpoint: str) -> bool:
        """
        Checks if exchange implements a specific API endpoint.
        Wrapper around ccxt 'has' attribute
        :param endpoint: Name of endpoint (e.g. 'fetchOHLCV', 'fetchTickers')
        :return: bool
        """
        if endpoint in self._ft_has.get("exchange_has_overrides", {}):
            return self._ft_has["exchange_has_overrides"][endpoint]
        return endpoint in self._api.has and self._api.has[endpoint]

    def get_precision_amount(self, pair: str) -> Optional[float]:
        """
        Returns the amount precision of the exchange.
        :param pair: Pair to get precision for
        :return: precision for amount or None. Must be used in combination with precisionMode
        """
        return self.markets.get(pair, {}).get("precision", {}).get("amount", None)

    def get_precision_price(self, pair: str) -> Optional[float]:
        """
        Returns the price precision of the exchange.
        :param pair: Pair to get precision for
        :return: precision for price or None. Must be used in combination with precisionMode
        """
        return self.markets.get(pair, {}).get("precision", {}).get("price", None)

    def amount_to_precision(self, pair: str, amount: float) -> float:
        """
        Returns the amount to buy or sell to a precision the Exchange accepts

        """
        return amount_to_precision(amount, self.get_precision_amount(pair), self.precisionMode)

    def price_to_precision(self, pair: str, price: float, *, rounding_mode: int = ROUND) -> float:
        """
        Returns the price rounded to the precision the Exchange accepts.
        The default price_rounding_mode in conf is ROUND.
        For stoploss calculations, must use ROUND_UP for longs, and ROUND_DOWN for shorts.
        """
        return price_to_precision(
            price, self.get_precision_price(pair), self.precisionMode, rounding_mode=rounding_mode
        )

    def price_get_one_pip(self, pair: str, price: float) -> float:
        """
        Gets the "1 pip" value for this pair.
        Used in PriceFilter to calculate the 1pip movements.
        """
        precision = self.markets[pair]["precision"]["price"]
        if self.precisionMode == TICK_SIZE:
            return precision
        else:
            return 1 / pow(10, precision)

    def get_min_pair_stake_amount(
        self, pair: str, price: float, stoploss: float, leverage: Optional[float] = 1.0
    ) -> Optional[float]:
        return self._get_stake_amount_limit(pair, price, stoploss, "min", leverage)

    def get_max_pair_stake_amount(self, pair: str, price: float, leverage: float = 1.0) -> float:
        max_stake_amount = self._get_stake_amount_limit(pair, price, 0.0, "max", leverage)
        if max_stake_amount is None:
            # * Should never be executed
            raise OperationalException(
                f"{self.name}.get_max_pair_stake_amount should never set max_stake_amount to None"
            )
        return max_stake_amount

    def _get_stake_amount_limit(
        self,
        pair: str,
        price: float,
        stoploss: float,
        limit: Literal["min", "max"],
        leverage: Optional[float] = 1.0,
    ) -> Optional[float]:
        isMin = limit == "min"

        try:
            market = self.markets[pair]
        except KeyError:
            raise ValueError(f"Can't get market information for symbol {pair}")

        if isMin:
            # reserve some percent defined in config (5% default) + stoploss
            margin_reserve: float = 1.0 + self._config.get(
                "amount_reserve_percent", DEFAULT_AMOUNT_RESERVE_PERCENT
            )
            stoploss_reserve = margin_reserve / (1 - abs(stoploss)) if abs(stoploss) != 1 else 1.5
            # it should not be more than 50%
            stoploss_reserve = max(min(stoploss_reserve, 1.5), 1)
        else:
            margin_reserve = 1.0
            stoploss_reserve = 1.0

        stake_limits = []
        limits = market["limits"]
        if limits["cost"][limit] is not None:
            stake_limits.append(
                self._contracts_to_amount(pair, limits["cost"][limit]) * stoploss_reserve
            )

        if limits["amount"][limit] is not None:
            stake_limits.append(
                self._contracts_to_amount(pair, limits["amount"][limit]) * price * margin_reserve
            )

        if not stake_limits:
            return None if isMin else float("inf")

        # The value returned should satisfy both limits: for amount (base currency) and
        # for cost (quote, stake currency), so max() is used here.
        # See also #2575 at github.
        return self._get_stake_amount_considering_leverage(
            max(stake_limits) if isMin else min(stake_limits), leverage or 1.0
        )

    def _get_stake_amount_considering_leverage(self, stake_amount: float, leverage: float) -> float:
        """
        Takes the minimum stake amount for a pair with no leverage and returns the minimum
        stake amount when leverage is considered
        :param stake_amount: The stake amount for a pair before leverage is considered
        :param leverage: The amount of leverage being used on the current trade
        """
        return stake_amount / leverage

    # Dry-run methods

    def create_dry_run_order(
        self,
        pair: str,
        ordertype: str,
        side: str,
        amount: float,
        rate: float,
        leverage: float,
        params: Optional[Dict] = None,
        stop_loss: bool = False,
    ) -> Dict[str, Any]:
        now = dt_now()
        order_id = f"dry_run_{side}_{pair}_{now.timestamp()}"
        # Rounding here must respect to contract sizes
        _amount = self._contracts_to_amount(
            pair, self.amount_to_precision(pair, self._amount_to_contracts(pair, amount))
        )
        dry_order: Dict[str, Any] = {
            "id": order_id,
            "symbol": pair,
            "price": rate,
            "average": rate,
            "amount": _amount,
            "cost": _amount * rate,
            "type": ordertype,
            "side": side,
            "filled": 0,
            "remaining": _amount,
            "datetime": now.strftime("%Y-%m-%dT%H:%M:%S.%fZ"),
            "timestamp": dt_ts(now),
            "status": "open",
            "fee": None,
            "info": {},
            "leverage": leverage,
        }
        if stop_loss:
            dry_order["info"] = {"stopPrice": dry_order["price"]}
            dry_order[self._ft_has["stop_price_prop"]] = dry_order["price"]
            # Workaround to avoid filling stoploss orders immediately
            dry_order["ft_order_type"] = "stoploss"
        orderbook: Optional[OrderBook] = None
        if self.exchange_has("fetchL2OrderBook"):
            orderbook = self.fetch_l2_order_book(pair, 20)
        if ordertype == "limit" and orderbook:
            # Allow a 1% price difference
            allowed_diff = 0.01
            if self._dry_is_price_crossed(pair, side, rate, orderbook, allowed_diff):
                logger.info(
                    f"Converted order {pair} to market order due to price {rate} crossing spread "
                    f"by more than {allowed_diff:.2%}."
                )
                dry_order["type"] = "market"

        if dry_order["type"] == "market" and not dry_order.get("ft_order_type"):
            # Update market order pricing
            average = self.get_dry_market_fill_price(pair, side, amount, rate, orderbook)
            dry_order.update(
                {
                    "average": average,
                    "filled": _amount,
                    "remaining": 0.0,
                    "status": "closed",
                    "cost": (dry_order["amount"] * average),
                }
            )
            # market orders will always incurr taker fees
            dry_order = self.add_dry_order_fee(pair, dry_order, "taker")

        dry_order = self.check_dry_limit_order_filled(
            dry_order, immediate=True, orderbook=orderbook
        )

        self._dry_run_open_orders[dry_order["id"]] = dry_order
        # Copy order and close it - so the returned order is open unless it's a market order
        return dry_order

    def add_dry_order_fee(
        self,
        pair: str,
        dry_order: Dict[str, Any],
        taker_or_maker: MakerTaker,
    ) -> Dict[str, Any]:
        fee = self.get_fee(pair, taker_or_maker=taker_or_maker)
        dry_order.update(
            {
                "fee": {
                    "currency": self.get_pair_quote_currency(pair),
                    "cost": dry_order["cost"] * fee,
                    "rate": fee,
                }
            }
        )
        return dry_order

    def get_dry_market_fill_price(
        self, pair: str, side: str, amount: float, rate: float, orderbook: Optional[OrderBook]
    ) -> float:
        """
        Get the market order fill price based on orderbook interpolation
        """
        if self.exchange_has("fetchL2OrderBook"):
            if not orderbook:
                orderbook = self.fetch_l2_order_book(pair, 20)
            ob_type: OBLiteral = "asks" if side == "buy" else "bids"
            slippage = 0.05
            max_slippage_val = rate * ((1 + slippage) if side == "buy" else (1 - slippage))

            remaining_amount = amount
            filled_value = 0.0
            book_entry_price = 0.0
            for book_entry in orderbook[ob_type]:
                book_entry_price = book_entry[0]
                book_entry_coin_volume = book_entry[1]
                if remaining_amount > 0:
                    if remaining_amount < book_entry_coin_volume:
                        # Orderbook at this slot bigger than remaining amount
                        filled_value += remaining_amount * book_entry_price
                        break
                    else:
                        filled_value += book_entry_coin_volume * book_entry_price
                    remaining_amount -= book_entry_coin_volume
                else:
                    break
            else:
                # If remaining_amount wasn't consumed completely (break was not called)
                filled_value += remaining_amount * book_entry_price
            forecast_avg_filled_price = max(filled_value, 0) / amount
            # Limit max. slippage to specified value
            if side == "buy":
                forecast_avg_filled_price = min(forecast_avg_filled_price, max_slippage_val)

            else:
                forecast_avg_filled_price = max(forecast_avg_filled_price, max_slippage_val)

            return self.price_to_precision(pair, forecast_avg_filled_price)

        return rate

    def _dry_is_price_crossed(
        self,
        pair: str,
        side: str,
        limit: float,
        orderbook: Optional[OrderBook] = None,
        offset: float = 0.0,
    ) -> bool:
        if not self.exchange_has("fetchL2OrderBook"):
            return True
        if not orderbook:
            orderbook = self.fetch_l2_order_book(pair, 1)
        try:
            if side == "buy":
                price = orderbook["asks"][0][0]
                if limit * (1 - offset) >= price:
                    return True
            else:
                price = orderbook["bids"][0][0]
                if limit * (1 + offset) <= price:
                    return True
        except IndexError:
            # Ignore empty orderbooks when filling - can be filled with the next iteration.
            pass
        return False

    def check_dry_limit_order_filled(
        self, order: Dict[str, Any], immediate: bool = False, orderbook: Optional[OrderBook] = None
    ) -> Dict[str, Any]:
        """
        Check dry-run limit order fill and update fee (if it filled).
        """
        if (
            order["status"] != "closed"
            and order["type"] in ["limit"]
            and not order.get("ft_order_type")
        ):
            pair = order["symbol"]
            if self._dry_is_price_crossed(pair, order["side"], order["price"], orderbook):
                order.update(
                    {
                        "status": "closed",
                        "filled": order["amount"],
                        "remaining": 0,
                    }
                )

                self.add_dry_order_fee(
                    pair,
                    order,
                    "taker" if immediate else "maker",
                )

        return order

    def fetch_dry_run_order(self, order_id) -> Dict[str, Any]:
        """
        Return dry-run order
        Only call if running in dry-run mode.
        """
        try:
            order = self._dry_run_open_orders[order_id]
            order = self.check_dry_limit_order_filled(order)
            return order
        except KeyError as e:
            from freqtrade.persistence import Order

            order = Order.order_by_id(order_id)
            if order:
                ccxt_order = order.to_ccxt_object(self._ft_has["stop_price_prop"])
                self._dry_run_open_orders[order_id] = ccxt_order
                return ccxt_order
            # Gracefully handle errors with dry-run orders.
            raise InvalidOrderException(
                f"Tried to get an invalid dry-run-order (id: {order_id}). Message: {e}"
            ) from e

    # Order handling

    def _lev_prep(self, pair: str, leverage: float, side: BuySell, accept_fail: bool = False):
        if self.trading_mode != TradingMode.SPOT:
            self.set_margin_mode(pair, self.margin_mode, accept_fail)
            self._set_leverage(leverage, pair, accept_fail)

    def _get_params(
        self,
        side: BuySell,
        ordertype: str,
        leverage: float,
        reduceOnly: bool,
        time_in_force: str = "GTC",
    ) -> Dict:
        params = self._params.copy()
        if time_in_force != "GTC" and ordertype != "market":
            params.update({"timeInForce": time_in_force.upper()})
        if reduceOnly:
            params.update({"reduceOnly": True})
        return params

    def _order_needs_price(self, ordertype: str) -> bool:
        return (
            ordertype != "market"
            or self._api.options.get("createMarketBuyOrderRequiresPrice", False)
            or self._ft_has.get("marketOrderRequiresPrice", False)
        )

    def create_order(
        self,
        *,
        pair: str,
        ordertype: str,
        side: BuySell,
        amount: float,
        rate: float,
        leverage: float,
        reduceOnly: bool = False,
        time_in_force: str = "GTC",
    ) -> Dict:
        if self._config["dry_run"]:
            dry_order = self.create_dry_run_order(
                pair, ordertype, side, amount, self.price_to_precision(pair, rate), leverage
            )
            return dry_order

        params = self._get_params(side, ordertype, leverage, reduceOnly, time_in_force)

        try:
            # Set the precision for amount and price(rate) as accepted by the exchange
            amount = self.amount_to_precision(pair, self._amount_to_contracts(pair, amount))
            needs_price = self._order_needs_price(ordertype)
            rate_for_order = self.price_to_precision(pair, rate) if needs_price else None

            if not reduceOnly:
                self._lev_prep(pair, leverage, side)

            order = self._api.create_order(
                pair,
                ordertype,
                side,
                amount,
                rate_for_order,
                params,
            )
            if order.get("status") is None:
                # Map empty status to open.
                order["status"] = "open"

            if order.get("type") is None:
                order["type"] = ordertype

            self._log_exchange_response("create_order", order)
            order = self._order_contracts_to_amount(order)
            return order

        except ccxt.InsufficientFunds as e:
            raise InsufficientFundsError(
                f"Insufficient funds to create {ordertype} {side} order on market {pair}. "
                f"Tried to {side} amount {amount} at rate {rate}."
                f"Message: {e}"
            ) from e
        except ccxt.InvalidOrder as e:
            raise InvalidOrderException(
                f"Could not create {ordertype} {side} order on market {pair}. "
                f"Tried to {side} amount {amount} at rate {rate}. "
                f"Message: {e}"
            ) from e
        except ccxt.DDoSProtection as e:
            raise DDosProtection(e) from e
        except (ccxt.OperationFailed, ccxt.ExchangeError) as e:
            raise TemporaryError(
                f"Could not place {side} order due to {e.__class__.__name__}. Message: {e}"
            ) from e
        except ccxt.BaseError as e:
            raise OperationalException(e) from e

    def stoploss_adjust(self, stop_loss: float, order: Dict, side: str) -> bool:
        """
        Verify stop_loss against stoploss-order value (limit or price)
        Returns True if adjustment is necessary.
        """
        if not self._ft_has.get("stoploss_on_exchange"):
            raise OperationalException(f"stoploss is not implemented for {self.name}.")
        price_param = self._ft_has["stop_price_prop"]
        return order.get(price_param, None) is None or (
            (side == "sell" and stop_loss > float(order[price_param]))
            or (side == "buy" and stop_loss < float(order[price_param]))
        )

    def _get_stop_order_type(self, user_order_type) -> Tuple[str, str]:
        available_order_Types: Dict[str, str] = self._ft_has["stoploss_order_types"]

        if user_order_type in available_order_Types.keys():
            ordertype = available_order_Types[user_order_type]
        else:
            # Otherwise pick only one available
            ordertype = list(available_order_Types.values())[0]
            user_order_type = list(available_order_Types.keys())[0]
        return ordertype, user_order_type

    def _get_stop_limit_rate(self, stop_price: float, order_types: Dict, side: str) -> float:
        # Limit price threshold: As limit price should always be below stop-price
        limit_price_pct = order_types.get("stoploss_on_exchange_limit_ratio", 0.99)
        if side == "sell":
            limit_rate = stop_price * limit_price_pct
        else:
            limit_rate = stop_price * (2 - limit_price_pct)

        bad_stop_price = (stop_price < limit_rate) if side == "sell" else (stop_price > limit_rate)
        # Ensure rate is less than stop price
        if bad_stop_price:
            # This can for example happen if the stop / liquidation price is set to 0
            # Which is possible if a market-order closes right away.
            # The InvalidOrderException will bubble up to exit_positions, where it will be
            # handled gracefully.
            raise InvalidOrderException(
                "In stoploss limit order, stop price should be more than limit price. "
                f"Stop price: {stop_price}, Limit price: {limit_rate}, "
                f"Limit Price pct: {limit_price_pct}"
            )
        return limit_rate

    def _get_stop_params(self, side: BuySell, ordertype: str, stop_price: float) -> Dict:
        params = self._params.copy()
        # Verify if stopPrice works for your exchange, else configure stop_price_param
        params.update({self._ft_has["stop_price_param"]: stop_price})
        return params

    @retrier(retries=0)
    def create_stoploss(
        self,
        pair: str,
        amount: float,
        stop_price: float,
        order_types: Dict,
        side: BuySell,
        leverage: float,
    ) -> Dict:
        """
        creates a stoploss order.
        requires `_ft_has['stoploss_order_types']` to be set as a dict mapping limit and market
            to the corresponding exchange type.

        The precise ordertype is determined by the order_types dict or exchange default.

        The exception below should never raise, since we disallow
        starting the bot in validate_ordertypes()

        This may work with a limited number of other exchanges, but correct working
            needs to be tested individually.
        WARNING: setting `stoploss_on_exchange` to True will NOT auto-enable stoploss on exchange.
            `stoploss_adjust` must still be implemented for this to work.
        """
        if not self._ft_has["stoploss_on_exchange"]:
            raise OperationalException(f"stoploss is not implemented for {self.name}.")

        user_order_type = order_types.get("stoploss", "market")
        ordertype, user_order_type = self._get_stop_order_type(user_order_type)
        round_mode = ROUND_DOWN if side == "buy" else ROUND_UP
        stop_price_norm = self.price_to_precision(pair, stop_price, rounding_mode=round_mode)
        limit_rate = None
        if user_order_type == "limit":
            limit_rate = self._get_stop_limit_rate(stop_price, order_types, side)
            limit_rate = self.price_to_precision(pair, limit_rate, rounding_mode=round_mode)

        if self._config["dry_run"]:
            dry_order = self.create_dry_run_order(
                pair,
                ordertype,
                side,
                amount,
                stop_price_norm,
                stop_loss=True,
                leverage=leverage,
            )
            return dry_order

        try:
            params = self._get_stop_params(
                side=side, ordertype=ordertype, stop_price=stop_price_norm
            )
            if self.trading_mode == TradingMode.FUTURES:
                params["reduceOnly"] = True
                if "stoploss_price_type" in order_types and "stop_price_type_field" in self._ft_has:
                    price_type = self._ft_has["stop_price_type_value_mapping"][
                        order_types.get("stoploss_price_type", PriceType.LAST)
                    ]
                    params[self._ft_has["stop_price_type_field"]] = price_type

            amount = self.amount_to_precision(pair, self._amount_to_contracts(pair, amount))

            self._lev_prep(pair, leverage, side, accept_fail=True)
            order = self._api.create_order(
                symbol=pair,
                type=ordertype,
                side=side,
                amount=amount,
                price=limit_rate,
                params=params,
            )
            self._log_exchange_response("create_stoploss_order", order)
            order = self._order_contracts_to_amount(order)
            logger.info(
                f"stoploss {user_order_type} order added for {pair}. "
                f"stop price: {stop_price}. limit: {limit_rate}"
            )
            return order
        except ccxt.InsufficientFunds as e:
            raise InsufficientFundsError(
                f"Insufficient funds to create {ordertype} {side} order on market {pair}. "
                f"Tried to {side} amount {amount} at rate {limit_rate} with "
                f"stop-price {stop_price_norm}. Message: {e}"
            ) from e
        except (ccxt.InvalidOrder, ccxt.BadRequest, ccxt.OperationRejected) as e:
            # Errors:
            # `Order would trigger immediately.`
            raise InvalidOrderException(
                f"Could not create {ordertype} {side} order on market {pair}. "
                f"Tried to {side} amount {amount} at rate {limit_rate} with "
                f"stop-price {stop_price_norm}. Message: {e}"
            ) from e
        except ccxt.DDoSProtection as e:
            raise DDosProtection(e) from e
        except (ccxt.OperationFailed, ccxt.ExchangeError) as e:
            raise TemporaryError(
                f"Could not place stoploss order due to {e.__class__.__name__}. Message: {e}"
            ) from e
        except ccxt.BaseError as e:
            raise OperationalException(e) from e

    def fetch_order_emulated(self, order_id: str, pair: str, params: Dict) -> Dict:
        """
        Emulated fetch_order if the exchange doesn't support fetch_order, but requires separate
        calls for open and closed orders.
        """
        try:
            order = self._api.fetch_open_order(order_id, pair, params=params)
            self._log_exchange_response("fetch_open_order", order)
            order = self._order_contracts_to_amount(order)
            return order
        except ccxt.OrderNotFound:
            try:
                order = self._api.fetch_closed_order(order_id, pair, params=params)
                self._log_exchange_response("fetch_closed_order", order)
                order = self._order_contracts_to_amount(order)
                return order
            except ccxt.OrderNotFound as e:
                raise RetryableOrderError(
                    f"Order not found (pair: {pair} id: {order_id}). Message: {e}"
                ) from e
        except ccxt.InvalidOrder as e:
            raise InvalidOrderException(
                f"Tried to get an invalid order (pair: {pair} id: {order_id}). Message: {e}"
            ) from e
        except ccxt.DDoSProtection as e:
            raise DDosProtection(e) from e
        except (ccxt.OperationFailed, ccxt.ExchangeError) as e:
            raise TemporaryError(
                f"Could not get order due to {e.__class__.__name__}. Message: {e}"
            ) from e
        except ccxt.BaseError as e:
            raise OperationalException(e) from e

    @retrier(retries=API_FETCH_ORDER_RETRY_COUNT)
    def fetch_order(self, order_id: str, pair: str, params: Optional[Dict] = None) -> Dict:
        if self._config["dry_run"]:
            return self.fetch_dry_run_order(order_id)
        if params is None:
            params = {}
        try:
            if not self.exchange_has("fetchOrder"):
                return self.fetch_order_emulated(order_id, pair, params)
            order = self._api.fetch_order(order_id, pair, params=params)
            self._log_exchange_response("fetch_order", order)
            order = self._order_contracts_to_amount(order)
            return order
        except ccxt.OrderNotFound as e:
            raise RetryableOrderError(
                f"Order not found (pair: {pair} id: {order_id}). Message: {e}"
            ) from e
        except ccxt.InvalidOrder as e:
            raise InvalidOrderException(
                f"Tried to get an invalid order (pair: {pair} id: {order_id}). Message: {e}"
            ) from e
        except ccxt.DDoSProtection as e:
            raise DDosProtection(e) from e
        except (ccxt.OperationFailed, ccxt.ExchangeError) as e:
            raise TemporaryError(
                f"Could not get order due to {e.__class__.__name__}. Message: {e}"
            ) from e
        except ccxt.BaseError as e:
            raise OperationalException(e) from e

    def fetch_stoploss_order(self, order_id: str, pair: str, params: Optional[Dict] = None) -> Dict:
        return self.fetch_order(order_id, pair, params)

    def fetch_order_or_stoploss_order(
        self, order_id: str, pair: str, stoploss_order: bool = False
    ) -> Dict:
        """
        Simple wrapper calling either fetch_order or fetch_stoploss_order depending on
        the stoploss_order parameter
        :param order_id: OrderId to fetch order
        :param pair: Pair corresponding to order_id
        :param stoploss_order: If true, uses fetch_stoploss_order, otherwise fetch_order.
        """
        if stoploss_order:
            return self.fetch_stoploss_order(order_id, pair)
        return self.fetch_order(order_id, pair)

    def check_order_canceled_empty(self, order: Dict) -> bool:
        """
        Verify if an order has been cancelled without being partially filled
        :param order: Order dict as returned from fetch_order()
        :return: True if order has been cancelled without being filled, False otherwise.
        """
        return order.get("status") in NON_OPEN_EXCHANGE_STATES and order.get("filled") == 0.0

    @retrier
    def cancel_order(self, order_id: str, pair: str, params: Optional[Dict] = None) -> Dict:
        if self._config["dry_run"]:
            try:
                order = self.fetch_dry_run_order(order_id)

                order.update({"status": "canceled", "filled": 0.0, "remaining": order["amount"]})
                return order
            except InvalidOrderException:
                return {}

        if params is None:
            params = {}
        try:
            order = self._api.cancel_order(order_id, pair, params=params)
            self._log_exchange_response("cancel_order", order)
            order = self._order_contracts_to_amount(order)
            return order
        except ccxt.InvalidOrder as e:
            raise InvalidOrderException(f"Could not cancel order. Message: {e}") from e
        except ccxt.DDoSProtection as e:
            raise DDosProtection(e) from e
        except (ccxt.OperationFailed, ccxt.ExchangeError) as e:
            raise TemporaryError(
                f"Could not cancel order due to {e.__class__.__name__}. Message: {e}"
            ) from e
        except ccxt.BaseError as e:
            raise OperationalException(e) from e

    def cancel_stoploss_order(
        self, order_id: str, pair: str, params: Optional[Dict] = None
    ) -> Dict:
        return self.cancel_order(order_id, pair, params)

    def is_cancel_order_result_suitable(self, corder) -> bool:
        if not isinstance(corder, dict):
            return False

        required = ("fee", "status", "amount")
        return all(corder.get(k, None) is not None for k in required)

    def cancel_order_with_result(self, order_id: str, pair: str, amount: float) -> Dict:
        """
        Cancel order returning a result.
        Creates a fake result if cancel order returns a non-usable result
        and fetch_order does not work (certain exchanges don't return cancelled orders)
        :param order_id: Orderid to cancel
        :param pair: Pair corresponding to order_id
        :param amount: Amount to use for fake response
        :return: Result from either cancel_order if usable, or fetch_order
        """
        try:
            corder = self.cancel_order(order_id, pair)
            if self.is_cancel_order_result_suitable(corder):
                return corder
        except InvalidOrderException:
            logger.warning(f"Could not cancel order {order_id} for {pair}.")
        try:
            order = self.fetch_order(order_id, pair)
        except InvalidOrderException:
            logger.warning(f"Could not fetch cancelled order {order_id}.")
            order = {
                "id": order_id,
                "status": "canceled",
                "amount": amount,
                "filled": 0.0,
                "fee": {},
                "info": {},
            }

        return order

    def cancel_stoploss_order_with_result(self, order_id: str, pair: str, amount: float) -> Dict:
        """
        Cancel stoploss order returning a result.
        Creates a fake result if cancel order returns a non-usable result
        and fetch_order does not work (certain exchanges don't return cancelled orders)
        :param order_id: stoploss-order-id to cancel
        :param pair: Pair corresponding to order_id
        :param amount: Amount to use for fake response
        :return: Result from either cancel_order if usable, or fetch_order
        """
        corder = self.cancel_stoploss_order(order_id, pair)
        if self.is_cancel_order_result_suitable(corder):
            return corder
        try:
            order = self.fetch_stoploss_order(order_id, pair)
        except InvalidOrderException:
            logger.warning(f"Could not fetch cancelled stoploss order {order_id}.")
            order = {"id": order_id, "fee": {}, "status": "canceled", "amount": amount, "info": {}}

        return order

    @retrier
    def get_balances(self) -> dict:
        try:
            balances = self._api.fetch_balance()
            # Remove additional info from ccxt results
            balances.pop("info", None)
            balances.pop("free", None)
            balances.pop("total", None)
            balances.pop("used", None)

            return balances
        except ccxt.DDoSProtection as e:
            raise DDosProtection(e) from e
        except (ccxt.OperationFailed, ccxt.ExchangeError) as e:
            raise TemporaryError(
                f"Could not get balance due to {e.__class__.__name__}. Message: {e}"
            ) from e
        except ccxt.BaseError as e:
            raise OperationalException(e) from e

    @retrier
    def fetch_positions(self, pair: Optional[str] = None) -> List[Dict]:
        """
        Fetch positions from the exchange.
        If no pair is given, all positions are returned.
        :param pair: Pair for the query
        """
        if self._config["dry_run"] or self.trading_mode != TradingMode.FUTURES:
            return []
        try:
            symbols = []
            if pair:
                symbols.append(pair)
            positions: List[Dict] = self._api.fetch_positions(symbols)
            self._log_exchange_response("fetch_positions", positions)
            return positions
        except ccxt.DDoSProtection as e:
            raise DDosProtection(e) from e
        except (ccxt.OperationFailed, ccxt.ExchangeError) as e:
            raise TemporaryError(
                f"Could not get positions due to {e.__class__.__name__}. Message: {e}"
            ) from e
        except ccxt.BaseError as e:
            raise OperationalException(e) from e

    def _fetch_orders_emulate(self, pair: str, since_ms: int) -> List[Dict]:
        orders = []
        if self.exchange_has("fetchClosedOrders"):
            orders = self._api.fetch_closed_orders(pair, since=since_ms)
            if self.exchange_has("fetchOpenOrders"):
                orders_open = self._api.fetch_open_orders(pair, since=since_ms)
                orders.extend(orders_open)
        return orders

    @retrier(retries=0)
    def fetch_orders(self, pair: str, since: datetime, params: Optional[Dict] = None) -> List[Dict]:
        """
        Fetch all orders for a pair "since"
        :param pair: Pair for the query
        :param since: Starting time for the query
        """
        if self._config["dry_run"]:
            return []

        try:
            since_ms = int((since.timestamp() - 10) * 1000)

            if self.exchange_has("fetchOrders"):
                if not params:
                    params = {}
                try:
                    orders: List[Dict] = self._api.fetch_orders(pair, since=since_ms, params=params)
                except ccxt.NotSupported:
                    # Some exchanges don't support fetchOrders
                    # attempt to fetch open and closed orders separately
                    orders = self._fetch_orders_emulate(pair, since_ms)
            else:
                orders = self._fetch_orders_emulate(pair, since_ms)
            self._log_exchange_response("fetch_orders", orders)
            orders = [self._order_contracts_to_amount(o) for o in orders]
            return orders
        except ccxt.DDoSProtection as e:
            raise DDosProtection(e) from e
        except (ccxt.OperationFailed, ccxt.ExchangeError) as e:
            raise TemporaryError(
                f"Could not fetch positions due to {e.__class__.__name__}. Message: {e}"
            ) from e
        except ccxt.BaseError as e:
            raise OperationalException(e) from e

    @retrier
    def fetch_trading_fees(self) -> Dict[str, Any]:
        """
        Fetch user account trading fees
        Can be cached, should not update often.
        """
        if (
            self._config["dry_run"]
            or self.trading_mode != TradingMode.FUTURES
            or not self.exchange_has("fetchTradingFees")
        ):
            return {}
        try:
            trading_fees: Dict[str, Any] = self._api.fetch_trading_fees()
            self._log_exchange_response("fetch_trading_fees", trading_fees)
            return trading_fees
        except ccxt.DDoSProtection as e:
            raise DDosProtection(e) from e
        except (ccxt.OperationFailed, ccxt.ExchangeError) as e:
            raise TemporaryError(
                f"Could not fetch trading fees due to {e.__class__.__name__}. Message: {e}"
            ) from e
        except ccxt.BaseError as e:
            raise OperationalException(e) from e

    @retrier
    def fetch_bids_asks(self, symbols: Optional[List[str]] = None, cached: bool = False) -> Dict:
        """
        :param symbols: List of symbols to fetch
        :param cached: Allow cached result
        :return: fetch_bids_asks result
        """
        if not self.exchange_has("fetchBidsAsks"):
            return {}
        if cached:
            with self._cache_lock:
                tickers = self._fetch_tickers_cache.get("fetch_bids_asks")
            if tickers:
                return tickers
        try:
            tickers = self._api.fetch_bids_asks(symbols)
            with self._cache_lock:
                self._fetch_tickers_cache["fetch_bids_asks"] = tickers
            return tickers
        except ccxt.NotSupported as e:
            raise OperationalException(
                f"Exchange {self._api.name} does not support fetching bids/asks in batch. "
                f"Message: {e}"
            ) from e
        except ccxt.DDoSProtection as e:
            raise DDosProtection(e) from e
        except (ccxt.OperationFailed, ccxt.ExchangeError) as e:
            raise TemporaryError(
                f"Could not load bids/asks due to {e.__class__.__name__}. Message: {e}"
            ) from e
        except ccxt.BaseError as e:
            raise OperationalException(e) from e

    @retrier
    def get_tickers(self, symbols: Optional[List[str]] = None, cached: bool = False) -> Tickers:
        """
        :param cached: Allow cached result
        :return: fetch_tickers result
        """
        tickers: Tickers
        if not self.exchange_has("fetchTickers"):
            return {}
        if cached:
            with self._cache_lock:
                tickers = self._fetch_tickers_cache.get("fetch_tickers")  # type: ignore
            if tickers:
                return tickers
        try:
            tickers = self._api.fetch_tickers(symbols)
            with self._cache_lock:
                self._fetch_tickers_cache["fetch_tickers"] = tickers
            return tickers
        except ccxt.NotSupported as e:
            raise OperationalException(
                f"Exchange {self._api.name} does not support fetching tickers in batch. "
                f"Message: {e}"
            ) from e
        except ccxt.BadSymbol as e:
            logger.warning(
                f"Could not load tickers due to {e.__class__.__name__}. Message: {e} ."
                "Reloading markets."
            )
            self.reload_markets(True)
            # Re-raise exception to repeat the call.
            raise TemporaryError from e
        except ccxt.DDoSProtection as e:
            raise DDosProtection(e) from e
        except (ccxt.OperationFailed, ccxt.ExchangeError) as e:
            raise TemporaryError(
                f"Could not load tickers due to {e.__class__.__name__}. Message: {e}"
            ) from e
        except ccxt.BaseError as e:
            raise OperationalException(e) from e

    # Pricing info

    @retrier
    def fetch_ticker(self, pair: str) -> Ticker:
        try:
            if pair not in self.markets or self.markets[pair].get("active", False) is False:
                raise ExchangeError(f"Pair {pair} not available")
            data: Ticker = self._api.fetch_ticker(pair)
            return data
        except ccxt.DDoSProtection as e:
            raise DDosProtection(e) from e
        except (ccxt.OperationFailed, ccxt.ExchangeError) as e:
            raise TemporaryError(
                f"Could not load ticker due to {e.__class__.__name__}. Message: {e}"
            ) from e
        except ccxt.BaseError as e:
            raise OperationalException(e) from e

    @staticmethod
    def get_next_limit_in_list(
        limit: int, limit_range: Optional[List[int]], range_required: bool = True
    ):
        """
        Get next greater value in the list.
        Used by fetch_l2_order_book if the api only supports a limited range
        """
        if not limit_range:
            return limit

        result = min([x for x in limit_range if limit <= x] + [max(limit_range)])
        if not range_required and limit > result:
            # Range is not required - we can use None as parameter.
            return None
        return result

    @retrier
    def fetch_l2_order_book(self, pair: str, limit: int = 100) -> OrderBook:
        """
        Get L2 order book from exchange.
        Can be limited to a certain amount (if supported).
        Returns a dict in the format
        {'asks': [price, volume], 'bids': [price, volume]}
        """
        limit1 = self.get_next_limit_in_list(
            limit, self._ft_has["l2_limit_range"], self._ft_has["l2_limit_range_required"]
        )
        try:
            return self._api.fetch_l2_order_book(pair, limit1)
        except ccxt.NotSupported as e:
            raise OperationalException(
                f"Exchange {self._api.name} does not support fetching order book. Message: {e}"
            ) from e
        except ccxt.DDoSProtection as e:
            raise DDosProtection(e) from e
        except (ccxt.OperationFailed, ccxt.ExchangeError) as e:
            raise TemporaryError(
                f"Could not get order book due to {e.__class__.__name__}. Message: {e}"
            ) from e
        except ccxt.BaseError as e:
            raise OperationalException(e) from e

    def _get_price_side(self, side: str, is_short: bool, conf_strategy: Dict) -> BidAsk:
        price_side = conf_strategy["price_side"]

        if price_side in ("same", "other"):
            price_map = {
                ("entry", "long", "same"): "bid",
                ("entry", "long", "other"): "ask",
                ("entry", "short", "same"): "ask",
                ("entry", "short", "other"): "bid",
                ("exit", "long", "same"): "ask",
                ("exit", "long", "other"): "bid",
                ("exit", "short", "same"): "bid",
                ("exit", "short", "other"): "ask",
            }
            price_side = price_map[(side, "short" if is_short else "long", price_side)]
        return price_side

    def get_rate(
        self,
        pair: str,
        refresh: bool,
        side: EntryExit,
        is_short: bool,
        order_book: Optional[OrderBook] = None,
        ticker: Optional[Ticker] = None,
    ) -> float:
        """
        Calculates bid/ask target
        bid rate - between current ask price and last price
        ask rate - either using ticker bid or first bid based on orderbook
        or remain static in any other case since it's not updating.
        :param pair: Pair to get rate for
        :param refresh: allow cached data
        :param side: "buy" or "sell"
        :return: float: Price
        :raises PricingError if orderbook price could not be determined.
        """
        name = side.capitalize()
        strat_name = "entry_pricing" if side == "entry" else "exit_pricing"

        cache_rate: TTLCache = self._entry_rate_cache if side == "entry" else self._exit_rate_cache
        if not refresh:
            with self._cache_lock:
                rate = cache_rate.get(pair)
            # Check if cache has been invalidated
            if rate:
                logger.debug(f"Using cached {side} rate for {pair}.")
                return rate

        conf_strategy = self._config.get(strat_name, {})

        price_side = self._get_price_side(side, is_short, conf_strategy)

        if conf_strategy.get("use_order_book", False):
            order_book_top = conf_strategy.get("order_book_top", 1)
            if order_book is None:
                order_book = self.fetch_l2_order_book(pair, order_book_top)
            rate = self._get_rate_from_ob(pair, side, order_book, name, price_side, order_book_top)
        else:
            logger.debug(f"Using Last {price_side.capitalize()} / Last Price")
            if ticker is None:
                ticker = self.fetch_ticker(pair)
            rate = self._get_rate_from_ticker(side, ticker, conf_strategy, price_side)

        if rate is None:
            raise PricingError(f"{name}-Rate for {pair} was empty.")
        with self._cache_lock:
            cache_rate[pair] = rate

        return rate

    def _get_rate_from_ticker(
        self, side: EntryExit, ticker: Ticker, conf_strategy: Dict[str, Any], price_side: BidAsk
    ) -> Optional[float]:
        """
        Get rate from ticker.
        """
        ticker_rate = ticker[price_side]
        if ticker["last"] and ticker_rate:
            if side == "entry" and ticker_rate > ticker["last"]:
                balance = conf_strategy.get("price_last_balance", 0.0)
                ticker_rate = ticker_rate + balance * (ticker["last"] - ticker_rate)
            elif side == "exit" and ticker_rate < ticker["last"]:
                balance = conf_strategy.get("price_last_balance", 0.0)
                ticker_rate = ticker_rate - balance * (ticker_rate - ticker["last"])
        rate = ticker_rate
        return rate

    def _get_rate_from_ob(
        self,
        pair: str,
        side: EntryExit,
        order_book: OrderBook,
        name: str,
        price_side: BidAsk,
        order_book_top: int,
    ) -> float:
        """
        Get rate from orderbook
        :raises: PricingError if rate could not be determined.
        """
        logger.debug("order_book %s", order_book)
        # top 1 = index 0
        try:
            obside: OBLiteral = "bids" if price_side == "bid" else "asks"
            rate = order_book[obside][order_book_top - 1][0]
        except (IndexError, KeyError) as e:
            logger.warning(
                f"{pair} - {name} Price at location {order_book_top} from orderbook "
                f"could not be determined. Orderbook: {order_book}"
            )
            raise PricingError from e
        logger.debug(
            f"{pair} - {name} price from orderbook {price_side.capitalize()}"
            f"side - top {order_book_top} order book {side} rate {rate:.8f}"
        )
        return rate

    def get_rates(self, pair: str, refresh: bool, is_short: bool) -> Tuple[float, float]:
        entry_rate = None
        exit_rate = None
        if not refresh:
            with self._cache_lock:
                entry_rate = self._entry_rate_cache.get(pair)
                exit_rate = self._exit_rate_cache.get(pair)
            if entry_rate:
                logger.debug(f"Using cached buy rate for {pair}.")
            if exit_rate:
                logger.debug(f"Using cached sell rate for {pair}.")

        entry_pricing = self._config.get("entry_pricing", {})
        exit_pricing = self._config.get("exit_pricing", {})
        order_book = ticker = None
        if not entry_rate and entry_pricing.get("use_order_book", False):
            order_book_top = max(
                entry_pricing.get("order_book_top", 1), exit_pricing.get("order_book_top", 1)
            )
            order_book = self.fetch_l2_order_book(pair, order_book_top)
            entry_rate = self.get_rate(pair, refresh, "entry", is_short, order_book=order_book)
        elif not entry_rate:
            ticker = self.fetch_ticker(pair)
            entry_rate = self.get_rate(pair, refresh, "entry", is_short, ticker=ticker)
        if not exit_rate:
            exit_rate = self.get_rate(
                pair, refresh, "exit", is_short, order_book=order_book, ticker=ticker
            )
        return entry_rate, exit_rate

    # Fee handling

    @retrier
    def get_trades_for_order(
        self, order_id: str, pair: str, since: datetime, params: Optional[Dict] = None
    ) -> List:
        """
        Fetch Orders using the "fetch_my_trades" endpoint and filter them by order-id.
        The "since" argument passed in is coming from the database and is in UTC,
        as timezone-native datetime object.
        From the python documentation:
            > Naive datetime instances are assumed to represent local time
        Therefore, calling "since.timestamp()" will get the UTC timestamp, after applying the
        transformation from local timezone to UTC.
        This works for timezones UTC+ since then the result will contain trades from a few hours
        instead of from the last 5 seconds, however fails for UTC- timezones,
        since we're then asking for trades with a "since" argument in the future.

        :param order_id order_id: Order-id as given when creating the order
        :param pair: Pair the order is for
        :param since: datetime object of the order creation time. Assumes object is in UTC.
        """
        if self._config["dry_run"]:
            return []
        if not self.exchange_has("fetchMyTrades"):
            return []
        try:
            # Allow 5s offset to catch slight time offsets (discovered in #1185)
            # since needs to be int in milliseconds
            _params = params if params else {}
            my_trades = self._api.fetch_my_trades(
                pair,
                int((since.replace(tzinfo=timezone.utc).timestamp() - 5) * 1000),
                params=_params,
            )
            matched_trades = [trade for trade in my_trades if trade["order"] == order_id]

            self._log_exchange_response("get_trades_for_order", matched_trades)

            matched_trades = self._trades_contracts_to_amount(matched_trades)

            return matched_trades
        except ccxt.DDoSProtection as e:
            raise DDosProtection(e) from e
        except (ccxt.OperationFailed, ccxt.ExchangeError) as e:
            raise TemporaryError(
                f"Could not get trades due to {e.__class__.__name__}. Message: {e}"
            ) from e
        except ccxt.BaseError as e:
            raise OperationalException(e) from e

    def get_order_id_conditional(self, order: Dict[str, Any]) -> str:
        return order["id"]

    @retrier
    def get_fee(
        self,
        symbol: str,
        type: str = "",
        side: str = "",
        amount: float = 1,
        price: float = 1,
        taker_or_maker: MakerTaker = "maker",
    ) -> float:
        """
        Retrieve fee from exchange
        :param symbol: Pair
        :param type: Type of order (market, limit, ...)
        :param side: Side of order (buy, sell)
        :param amount: Amount of order
        :param price: Price of order
        :param taker_or_maker: 'maker' or 'taker' (ignored if "type" is provided)
        """
        if type and type == "market":
            taker_or_maker = "taker"
        try:
            if self._config["dry_run"] and self._config.get("fee", None) is not None:
                return self._config["fee"]
            # validate that markets are loaded before trying to get fee
            if self._api.markets is None or len(self._api.markets) == 0:
                self._api.load_markets(params={})

            return self._api.calculate_fee(
                symbol=symbol,
                type=type,
                side=side,
                amount=amount,
                price=price,
                takerOrMaker=taker_or_maker,
            )["rate"]
        except ccxt.DDoSProtection as e:
            raise DDosProtection(e) from e
        except (ccxt.OperationFailed, ccxt.ExchangeError) as e:
            raise TemporaryError(
                f"Could not get fee info due to {e.__class__.__name__}. Message: {e}"
            ) from e
        except ccxt.BaseError as e:
            raise OperationalException(e) from e

    @staticmethod
    def order_has_fee(order: Dict) -> bool:
        """
        Verifies if the passed in order dict has the needed keys to extract fees,
        and that these keys (currency, cost) are not empty.
        :param order: Order or trade (one trade) dict
        :return: True if the fee substructure contains currency and cost, false otherwise
        """
        if not isinstance(order, dict):
            return False
        return (
            "fee" in order
            and order["fee"] is not None
            and (order["fee"].keys() >= {"currency", "cost"})
            and order["fee"]["currency"] is not None
            and order["fee"]["cost"] is not None
        )

    def calculate_fee_rate(
        self, fee: Dict, symbol: str, cost: float, amount: float
    ) -> Optional[float]:
        """
        Calculate fee rate if it's not given by the exchange.
        :param fee: ccxt Fee dict - must contain cost / currency / rate
        :param symbol: Symbol of the order
        :param cost: Total cost of the order
        :param amount: Amount of the order
        """
        if fee.get("rate") is not None:
            return fee.get("rate")
        fee_curr = fee.get("currency")
        if fee_curr is None:
            return None
        fee_cost = float(fee["cost"])

        # Calculate fee based on order details
        if fee_curr == self.get_pair_base_currency(symbol):
            # Base currency - divide by amount
            return round(fee_cost / amount, 8)
        elif fee_curr == self.get_pair_quote_currency(symbol):
            # Quote currency - divide by cost
            return round(fee_cost / cost, 8) if cost else None
        else:
            # If Fee currency is a different currency
            if not cost:
                # If cost is None or 0.0 -> falsy, return None
                return None
            try:
                comb = self.get_valid_pair_combination(fee_curr, self._config["stake_currency"])
                tick = self.fetch_ticker(comb)

                fee_to_quote_rate = safe_value_fallback2(tick, tick, "last", "ask")
            except (ValueError, ExchangeError):
                fee_to_quote_rate = self._config["exchange"].get("unknown_fee_rate", None)
                if not fee_to_quote_rate:
                    return None
            return round((fee_cost * fee_to_quote_rate) / cost, 8)

    def extract_cost_curr_rate(
        self, fee: Dict, symbol: str, cost: float, amount: float
    ) -> Tuple[float, str, Optional[float]]:
        """
        Extract tuple of cost, currency, rate.
        Requires order_has_fee to run first!
        :param fee: ccxt Fee dict - must contain cost / currency / rate
        :param symbol: Symbol of the order
        :param cost: Total cost of the order
        :param amount: Amount of the order
        :return: Tuple with cost, currency, rate of the given fee dict
        """
        return (
            float(fee["cost"]),
            fee["currency"],
            self.calculate_fee_rate(fee, symbol, cost, amount),
        )

    # Historic data

    def get_historic_ohlcv(
        self,
        pair: str,
        timeframe: str,
        since_ms: int,
        candle_type: CandleType,
        is_new_pair: bool = False,
        until_ms: Optional[int] = None,
    ) -> List:
        """
        Get candle history using asyncio and returns the list of candles.
        Handles all async work for this.
        Async over one pair, assuming we get `self.ohlcv_candle_limit()` candles per call.
        :param pair: Pair to download
        :param timeframe: Timeframe to get data for
        :param since_ms: Timestamp in milliseconds to get history from
        :param until_ms: Timestamp in milliseconds to get history up to
        :param candle_type: '', mark, index, premiumIndex, or funding_rate
        :return: List with candle (OHLCV) data
        """
        pair, _, _, data, _ = self.loop.run_until_complete(
<<<<<<< HEAD
            self._async_get_historic_ohlcv(pair=pair, timeframe=timeframe,
                                           since_ms=since_ms, until_ms=until_ms,
                                           is_new_pair=is_new_pair, candle_type=candle_type))
        # logger.info(f"Downloaded data for {pair} with length {len(data)}.")
=======
            self._async_get_historic_ohlcv(
                pair=pair,
                timeframe=timeframe,
                since_ms=since_ms,
                until_ms=until_ms,
                is_new_pair=is_new_pair,
                candle_type=candle_type,
            )
        )
        logger.info(f"Downloaded data for {pair} with length {len(data)}.")
>>>>>>> acae6e75
        return data

    async def _async_get_historic_ohlcv(
        self,
        pair: str,
        timeframe: str,
        since_ms: int,
        candle_type: CandleType,
        is_new_pair: bool = False,
        raise_: bool = False,
        until_ms: Optional[int] = None,
    ) -> OHLCVResponse:
        """
        Download historic ohlcv
        :param is_new_pair: used by binance subclass to allow "fast" new pair downloading
        :param candle_type: Any of the enum CandleType (must match trading mode!)
        """

        one_call = timeframe_to_msecs(timeframe) * self.ohlcv_candle_limit(
            timeframe, candle_type, since_ms
        )
        logger.debug(
            "one_call: %s msecs (%s)",
            one_call,
            dt_humanize_delta(dt_now() - timedelta(milliseconds=one_call)),
        )
        input_coroutines = [
            self._async_get_candle_history(pair, timeframe, candle_type, since)
            for since in range(since_ms, until_ms or dt_ts(), one_call)
        ]

        data: List = []
        # Chunk requests into batches of 100 to avoid overwhelming ccxt Throttling
        for input_coro in chunks(input_coroutines, 100):
            results = await asyncio.gather(*input_coro, return_exceptions=True)
            for res in results:
                if isinstance(res, BaseException):
                    logger.warning(f"Async code raised an exception: {repr(res)}")
                    if raise_:
                        raise
                    continue
                else:
                    # Deconstruct tuple if it's not an exception
                    p, _, c, new_data, _ = res
                    if p == pair and c == candle_type:
                        data.extend(new_data)
        # Sort data again after extending the result - above calls return in "async order"
        data = sorted(data, key=lambda x: x[0])
        return pair, timeframe, candle_type, data, self._ohlcv_partial_candle

    def _build_coroutine(
        self,
        pair: str,
        timeframe: str,
        candle_type: CandleType,
        since_ms: Optional[int],
        cache: bool,
    ) -> Coroutine[Any, Any, OHLCVResponse]:
        not_all_data = cache and self.required_candle_call_count > 1
        if cache and (pair, timeframe, candle_type) in self._klines:
            candle_limit = self.ohlcv_candle_limit(timeframe, candle_type)
            min_date = date_minus_candles(timeframe, candle_limit - 5).timestamp()
            # Check if 1 call can get us updated candles without hole in the data.
            if min_date < self._pairs_last_refresh_time.get((pair, timeframe, candle_type), 0):
                # Cache can be used - do one-off call.
                not_all_data = False
            else:
                # Time jump detected, evict cache
                logger.info(
                    f"Time jump detected. Evicting cache for {pair}, {timeframe}, {candle_type}"
                )
                del self._klines[(pair, timeframe, candle_type)]

        if not since_ms and (self._ft_has["ohlcv_require_since"] or not_all_data):
            # Multiple calls for one pair - to get more history
            one_call = timeframe_to_msecs(timeframe) * self.ohlcv_candle_limit(
                timeframe, candle_type, since_ms
            )
            move_to = one_call * self.required_candle_call_count
            now = timeframe_to_next_date(timeframe)
            since_ms = dt_ts(now - timedelta(seconds=move_to // 1000))

        if since_ms:
            return self._async_get_historic_ohlcv(
                pair, timeframe, since_ms=since_ms, raise_=True, candle_type=candle_type
            )
        else:
            # One call ... "regular" refresh
            return self._async_get_candle_history(
                pair, timeframe, since_ms=since_ms, candle_type=candle_type
            )

    def _build_ohlcv_dl_jobs(
        self, pair_list: ListPairsWithTimeframes, since_ms: Optional[int], cache: bool
    ) -> Tuple[List[Coroutine], List[Tuple[str, str, CandleType]]]:
        """
        Build Coroutines to execute as part of refresh_latest_ohlcv
        """
        input_coroutines: List[Coroutine[Any, Any, OHLCVResponse]] = []
        cached_pairs = []
        for pair, timeframe, candle_type in set(pair_list):
            if timeframe not in self.timeframes and candle_type in (
                CandleType.SPOT,
                CandleType.FUTURES,
            ):
                logger.warning(
                    f"Cannot download ({pair}, {timeframe}) combination as this timeframe is "
                    f"not available on {self.name}. Available timeframes are "
                    f"{', '.join(self.timeframes)}."
                )
                continue

            if (
                (pair, timeframe, candle_type) not in self._klines
                or not cache
                or self._now_is_time_to_refresh(pair, timeframe, candle_type)
            ):
                input_coroutines.append(
                    self._build_coroutine(pair, timeframe, candle_type, since_ms, cache)
                )

            else:
                logger.debug(
                    f"Using cached candle (OHLCV) data for {pair}, {timeframe}, {candle_type} ..."
                )
                cached_pairs.append((pair, timeframe, candle_type))

        return input_coroutines, cached_pairs

    def _process_ohlcv_df(
        self,
        pair: str,
        timeframe: str,
        c_type: CandleType,
        ticks: List[List],
        cache: bool,
        drop_incomplete: bool,
    ) -> DataFrame:
        # keeping last candle time as last refreshed time of the pair
        if ticks and cache:
            idx = -2 if drop_incomplete and len(ticks) > 1 else -1
            self._pairs_last_refresh_time[(pair, timeframe, c_type)] = ticks[idx][0] // 1000
        # keeping parsed dataframe in cache
        ohlcv_df = ohlcv_to_dataframe(
            ticks, timeframe, pair=pair, fill_missing=True, drop_incomplete=drop_incomplete
        )
        if cache:
            if (pair, timeframe, c_type) in self._klines:
                old = self._klines[(pair, timeframe, c_type)]
                # Reassign so we return the updated, combined df
                ohlcv_df = clean_ohlcv_dataframe(
                    concat([old, ohlcv_df], axis=0),
                    timeframe,
                    pair,
                    fill_missing=True,
                    drop_incomplete=False,
                )
                candle_limit = self.ohlcv_candle_limit(timeframe, self._config["candle_type_def"])
                # Age out old candles
                ohlcv_df = ohlcv_df.tail(candle_limit + self._startup_candle_count)
                ohlcv_df = ohlcv_df.reset_index(drop=True)
                self._klines[(pair, timeframe, c_type)] = ohlcv_df
            else:
                self._klines[(pair, timeframe, c_type)] = ohlcv_df
        return ohlcv_df

    def refresh_latest_ohlcv(
        self,
        pair_list: ListPairsWithTimeframes,
        *,
        since_ms: Optional[int] = None,
        cache: bool = True,
        drop_incomplete: Optional[bool] = None,
    ) -> Dict[PairWithTimeframe, DataFrame]:
        """
        Refresh in-memory OHLCV asynchronously and set `_klines` with the result
        Loops asynchronously over pair_list and downloads all pairs async (semi-parallel).
        Only used in the dataprovider.refresh() method.
        :param pair_list: List of 2 element tuples containing pair, interval to refresh
        :param since_ms: time since when to download, in milliseconds
        :param cache: Assign result to _klines. Useful for one-off downloads like for pairlists
        :param drop_incomplete: Control candle dropping.
            Specifying None defaults to _ohlcv_partial_candle
        :return: Dict of [{(pair, timeframe): Dataframe}]
        """
        logger.debug("Refreshing candle (OHLCV) data for %d pairs", len(pair_list))

        # Gather coroutines to run
        input_coroutines, cached_pairs = self._build_ohlcv_dl_jobs(pair_list, since_ms, cache)

        results_df = {}
        # Chunk requests into batches of 100 to avoid overwhelming ccxt Throttling
        for input_coro in chunks(input_coroutines, 100):

            async def gather_stuff(coro):
                return await asyncio.gather(*coro, return_exceptions=True)

            with self._loop_lock:
                results = self.loop.run_until_complete(gather_stuff(input_coro))

            for res in results:
                if isinstance(res, Exception):
                    logger.warning(f"Async code raised an exception: {repr(res)}")
                    continue
                # Deconstruct tuple (has 5 elements)
                pair, timeframe, c_type, ticks, drop_hint = res
                drop_incomplete_ = drop_hint if drop_incomplete is None else drop_incomplete
                ohlcv_df = self._process_ohlcv_df(
                    pair, timeframe, c_type, ticks, cache, drop_incomplete_
                )

                results_df[(pair, timeframe, c_type)] = ohlcv_df

        # Return cached klines
        for pair, timeframe, c_type in cached_pairs:
            results_df[(pair, timeframe, c_type)] = self.klines(
                (pair, timeframe, c_type), copy=False
            )

        return results_df

    def refresh_ohlcv_with_cache(
        self, pairs: List[PairWithTimeframe], since_ms: int
    ) -> Dict[PairWithTimeframe, DataFrame]:
        """
        Refresh ohlcv data for all pairs in needed_pairs if necessary.
        Caches data with expiring per timeframe.
        Should only be used for pairlists which need "on time" expirarion, and no longer cache.
        """

        timeframes = {p[1] for p in pairs}
        for timeframe in timeframes:
            if (timeframe, since_ms) not in self._expiring_candle_cache:
                timeframe_in_sec = timeframe_to_seconds(timeframe)
                # Initialise cache
                self._expiring_candle_cache[(timeframe, since_ms)] = PeriodicCache(
                    ttl=timeframe_in_sec, maxsize=1000
                )

        # Get candles from cache
        candles = {
            c: self._expiring_candle_cache[(c[1], since_ms)].get(c, None)
            for c in pairs
            if c in self._expiring_candle_cache[(c[1], since_ms)]
        }
        pairs_to_download = [p for p in pairs if p not in candles]
        if pairs_to_download:
            candles = self.refresh_latest_ohlcv(pairs_to_download, since_ms=since_ms, cache=False)
            for c, val in candles.items():
                self._expiring_candle_cache[(c[1], since_ms)][c] = val
        return candles

    def _now_is_time_to_refresh(self, pair: str, timeframe: str, candle_type: CandleType) -> bool:
        # Timeframe in seconds
        interval_in_sec = timeframe_to_seconds(timeframe)
        plr = self._pairs_last_refresh_time.get((pair, timeframe, candle_type), 0) + interval_in_sec
        # current,active candle open date
        now = int(timeframe_to_prev_date(timeframe).timestamp())
        return plr < now

    @retrier_async
    async def _async_get_candle_history(
        self,
        pair: str,
        timeframe: str,
        candle_type: CandleType,
        since_ms: Optional[int] = None,
    ) -> OHLCVResponse:
        """
        Asynchronously get candle history data using fetch_ohlcv
        :param candle_type: '', mark, index, premiumIndex, or funding_rate
        returns tuple: (pair, timeframe, ohlcv_list)
        """
        try:
            # Fetch OHLCV asynchronously
            s = "(" + dt_from_ts(since_ms).isoformat() + ") " if since_ms is not None else ""
            logger.debug(
                "Fetching pair %s, %s, interval %s, since %s %s...",
                pair,
                candle_type,
                timeframe,
                since_ms,
                s,
            )
            params = deepcopy(self._ft_has.get("ohlcv_params", {}))
            candle_limit = self.ohlcv_candle_limit(
                timeframe, candle_type=candle_type, since_ms=since_ms
            )

            if candle_type and candle_type != CandleType.SPOT:
                params.update({"price": candle_type.value})
            if candle_type != CandleType.FUNDING_RATE:
                data = await self._api_async.fetch_ohlcv(
                    pair, timeframe=timeframe, since=since_ms, limit=candle_limit, params=params
                )
            else:
                # Funding rate
                data = await self._fetch_funding_rate_history(
                    pair=pair,
                    timeframe=timeframe,
                    limit=candle_limit,
                    since_ms=since_ms,
                )
            # Some exchanges sort OHLCV in ASC order and others in DESC.
            # Ex: Bittrex returns the list of OHLCV in ASC order (oldest first, newest last)
            # while GDAX returns the list of OHLCV in DESC order (newest first, oldest last)
            # Only sort if necessary to save computing time
            try:
                if data and data[0][0] > data[-1][0]:
                    data = sorted(data, key=lambda x: x[0])
            except IndexError:
                logger.exception("Error loading %s. Result was %s.", pair, data)
                return pair, timeframe, candle_type, [], self._ohlcv_partial_candle
            logger.debug("Done fetching pair %s, %s interval %s...", pair, candle_type, timeframe)
            return pair, timeframe, candle_type, data, self._ohlcv_partial_candle

        except ccxt.NotSupported as e:
            raise OperationalException(
                f"Exchange {self._api.name} does not support fetching historical "
                f"candle (OHLCV) data. Message: {e}"
            ) from e
        except ccxt.DDoSProtection as e:
            raise DDosProtection(e) from e
        except (ccxt.OperationFailed, ccxt.ExchangeError) as e:
            raise TemporaryError(
                f"Could not fetch historical candle (OHLCV) data "
                f"for pair {pair} due to {e.__class__.__name__}. "
                f"Message: {e}"
            ) from e
        except ccxt.BaseError as e:
            raise OperationalException(
                f"Could not fetch historical candle (OHLCV) data for pair {pair}. Message: {e}"
            ) from e

    async def _fetch_funding_rate_history(
        self,
        pair: str,
        timeframe: str,
        limit: int,
        since_ms: Optional[int] = None,
    ) -> List[List]:
        """
        Fetch funding rate history - used to selectively override this by subclasses.
        """
        # Funding rate
        data = await self._api_async.fetch_funding_rate_history(pair, since=since_ms, limit=limit)
        # Convert funding rate to candle pattern
        data = [[x["timestamp"], x["fundingRate"], 0, 0, 0, 0] for x in data]
        return data

    # Fetch historic trades

    @retrier_async
    async def _async_fetch_trades(
        self, pair: str, since: Optional[int] = None, params: Optional[dict] = None
    ) -> Tuple[List[List], Any]:
        """
        Asynchronously gets trade history using fetch_trades.
        Handles exchange errors, does one call to the exchange.
        :param pair: Pair to fetch trade data for
        :param since: Since as integer timestamp in milliseconds
        returns: List of dicts containing trades, the next iteration value (new "since" or trade_id)
        """
        try:
            # fetch trades asynchronously
            if params:
                logger.debug("Fetching trades for pair %s, params: %s ", pair, params)
                trades = await self._api_async.fetch_trades(pair, params=params, limit=1000)
            else:
                logger.debug(
                    "Fetching trades for pair %s, since %s %s...",
                    pair,
                    since,
                    "(" + dt_from_ts(since).isoformat() + ") " if since is not None else "",
                )
                trades = await self._api_async.fetch_trades(pair, since=since, limit=1000)
            trades = self._trades_contracts_to_amount(trades)
            pagination_value = self._get_trade_pagination_next_value(trades)
            return trades_dict_to_list(trades), pagination_value
        except ccxt.NotSupported as e:
            raise OperationalException(
                f"Exchange {self._api.name} does not support fetching historical trade data."
                f"Message: {e}"
            ) from e
        except ccxt.DDoSProtection as e:
            raise DDosProtection(e) from e
        except (ccxt.OperationFailed, ccxt.ExchangeError) as e:
            raise TemporaryError(
                f"Could not load trade history due to {e.__class__.__name__}. Message: {e}"
            ) from e
        except ccxt.BaseError as e:
            raise OperationalException(f"Could not fetch trade data. Msg: {e}") from e

    def _valid_trade_pagination_id(self, pair: str, from_id: str) -> bool:
        """
        Verify trade-pagination id is valid.
        Workaround for odd Kraken issue where ID is sometimes wrong.
        """
        return True

    def _get_trade_pagination_next_value(self, trades: List[Dict]):
        """
        Extract pagination id for the next "from_id" value
        Applies only to fetch_trade_history by id.
        """
        if not trades:
            return None
        if self._trades_pagination == "id":
            return trades[-1].get("id")
        else:
            return trades[-1].get("timestamp")

    async def _async_get_trade_history_id(
        self, pair: str, until: int, since: Optional[int] = None, from_id: Optional[str] = None
    ) -> Tuple[str, List[List]]:
        """
        Asynchronously gets trade history using fetch_trades
        use this when exchange uses id-based iteration (check `self._trades_pagination`)
        :param pair: Pair to fetch trade data for
        :param since: Since as integer timestamp in milliseconds
        :param until: Until as integer timestamp in milliseconds
        :param from_id: Download data starting with ID (if id is known). Ignores "since" if set.
        returns tuple: (pair, trades-list)
        """

        trades: List[List] = []
        # DEFAULT_TRADES_COLUMNS: 0 -> timestamp
        # DEFAULT_TRADES_COLUMNS: 1 -> id
        has_overlap = self._ft_has.get("trades_pagination_overlap", True)
        # Skip last trade by default since its the key for the next call
        x = slice(None, -1) if has_overlap else slice(None)

        if not from_id or not self._valid_trade_pagination_id(pair, from_id):
            # Fetch first elements using timebased method to get an ID to paginate on
            # Depending on the Exchange, this can introduce a drift at the start of the interval
            # of up to an hour.
            # e.g. Binance returns the "last 1000" candles within a 1h time interval
            # - so we will miss the first trades.
            t, from_id = await self._async_fetch_trades(pair, since=since)
            trades.extend(t[x])
        while True:
            try:
                t, from_id_next = await self._async_fetch_trades(
                    pair, params={self._trades_pagination_arg: from_id}
                )
                if t:
                    trades.extend(t[x])
                    if from_id == from_id_next or t[-1][0] > until:
                        logger.debug(
                            f"Stopping because from_id did not change. "
                            f"Reached {t[-1][0]} > {until}"
                        )
                        # Reached the end of the defined-download period - add last trade as well.
                        if has_overlap:
                            trades.extend(t[-1:])
                        break

                    from_id = from_id_next
                else:
                    logger.debug("Stopping as no more trades were returned.")
                    break
            except asyncio.CancelledError:
                logger.debug("Async operation Interrupted, breaking trades DL loop.")
                break

        return (pair, trades)

    async def _async_get_trade_history_time(
        self, pair: str, until: int, since: Optional[int] = None
    ) -> Tuple[str, List[List]]:
        """
        Asynchronously gets trade history using fetch_trades,
        when the exchange uses time-based iteration (check `self._trades_pagination`)
        :param pair: Pair to fetch trade data for
        :param since: Since as integer timestamp in milliseconds
        :param until: Until as integer timestamp in milliseconds
        returns tuple: (pair, trades-list)
        """

        trades: List[List] = []
        # DEFAULT_TRADES_COLUMNS: 0 -> timestamp
        # DEFAULT_TRADES_COLUMNS: 1 -> id
        while True:
            try:
                t, since_next = await self._async_fetch_trades(pair, since=since)
                if t:
                    # No more trades to download available at the exchange,
                    # So we repeatedly get the same trade over and over again.
                    if since == since_next and len(t) == 1:
                        logger.debug("Stopping because no more trades are available.")
                        break
                    since = since_next
                    trades.extend(t)
                    # Reached the end of the defined-download period
                    if until and since_next > until:
                        logger.debug(f"Stopping because until was reached. {since_next} > {until}")
                        break
                else:
                    logger.debug("Stopping as no more trades were returned.")
                    break
            except asyncio.CancelledError:
                logger.debug("Async operation Interrupted, breaking trades DL loop.")
                break

        return (pair, trades)

    async def _async_get_trade_history(
        self,
        pair: str,
        since: Optional[int] = None,
        until: Optional[int] = None,
        from_id: Optional[str] = None,
    ) -> Tuple[str, List[List]]:
        """
        Async wrapper handling downloading trades using either time or id based methods.
        """

        logger.debug(
            f"_async_get_trade_history(), pair: {pair}, "
            f"since: {since}, until: {until}, from_id: {from_id}"
        )

        if until is None:
            until = ccxt.Exchange.milliseconds()
            logger.debug(f"Exchange milliseconds: {until}")

        if self._trades_pagination == "time":
            return await self._async_get_trade_history_time(pair=pair, since=since, until=until)
        elif self._trades_pagination == "id":
            return await self._async_get_trade_history_id(
                pair=pair, since=since, until=until, from_id=from_id
            )
        else:
            raise OperationalException(
                f"Exchange {self.name} does use neither time, nor id based pagination"
            )

    def get_historic_trades(
        self,
        pair: str,
        since: Optional[int] = None,
        until: Optional[int] = None,
        from_id: Optional[str] = None,
    ) -> Tuple[str, List]:
        """
        Get trade history data using asyncio.
        Handles all async work and returns the list of candles.
        Async over one pair, assuming we get `self.ohlcv_candle_limit()` candles per call.
        :param pair: Pair to download
        :param since: Timestamp in milliseconds to get history from
        :param until: Timestamp in milliseconds. Defaults to current timestamp if not defined.
        :param from_id: Download data starting with ID (if id is known)
        :returns List of trade data
        """
        if not self.exchange_has("fetchTrades"):
            raise OperationalException("This exchange does not support downloading Trades.")

        with self._loop_lock:
            task = asyncio.ensure_future(
                self._async_get_trade_history(pair=pair, since=since, until=until, from_id=from_id)
            )

            for sig in [signal.SIGINT, signal.SIGTERM]:
                try:
                    self.loop.add_signal_handler(sig, task.cancel)
                except NotImplementedError:
                    # Not all platforms implement signals (e.g. windows)
                    pass
            return self.loop.run_until_complete(task)

    @retrier
    def _get_funding_fees_from_exchange(self, pair: str, since: Union[datetime, int]) -> float:
        """
        Returns the sum of all funding fees that were exchanged for a pair within a timeframe
        Dry-run handling happens as part of _calculate_funding_fees.
        :param pair: (e.g. ADA/USDT)
        :param since: The earliest time of consideration for calculating funding fees,
            in unix time or as a datetime
        """
        if not self.exchange_has("fetchFundingHistory"):
            raise OperationalException(
                f"fetch_funding_history() is not available using {self.name}"
            )

        if type(since) is datetime:
            since = dt_ts(since)

        try:
            funding_history = self._api.fetch_funding_history(symbol=pair, since=since)
            self._log_exchange_response(
                "funding_history", funding_history, add_info=f"pair: {pair}, since: {since}"
            )
            return sum(fee["amount"] for fee in funding_history)
        except ccxt.DDoSProtection as e:
            raise DDosProtection(e) from e
        except (ccxt.OperationFailed, ccxt.ExchangeError) as e:
            raise TemporaryError(
                f"Could not get funding fees due to {e.__class__.__name__}. Message: {e}"
            ) from e
        except ccxt.BaseError as e:
            raise OperationalException(e) from e

    @retrier
    def get_leverage_tiers(self) -> Dict[str, List[Dict]]:
        try:
            return self._api.fetch_leverage_tiers()
        except ccxt.DDoSProtection as e:
            raise DDosProtection(e) from e
        except (ccxt.OperationFailed, ccxt.ExchangeError) as e:
            raise TemporaryError(
                f"Could not load leverage tiers due to {e.__class__.__name__}. Message: {e}"
            ) from e
        except ccxt.BaseError as e:
            raise OperationalException(e) from e

    @retrier_async
    async def get_market_leverage_tiers(self, symbol: str) -> Tuple[str, List[Dict]]:
        """Leverage tiers per symbol"""
        try:
            tier = await self._api_async.fetch_market_leverage_tiers(symbol)
            return symbol, tier
        except ccxt.DDoSProtection as e:
            raise DDosProtection(e) from e
        except (ccxt.OperationFailed, ccxt.ExchangeError) as e:
            raise TemporaryError(
                f"Could not load leverage tiers for {symbol}"
                f" due to {e.__class__.__name__}. Message: {e}"
            ) from e
        except ccxt.BaseError as e:
            raise OperationalException(e) from e

    def load_leverage_tiers(self) -> Dict[str, List[Dict]]:
        if self.trading_mode == TradingMode.FUTURES:
            if self.exchange_has("fetchLeverageTiers"):
                # Fetch all leverage tiers at once
                return self.get_leverage_tiers()
            elif self.exchange_has("fetchMarketLeverageTiers"):
                # Must fetch the leverage tiers for each market separately
                # * This is slow(~45s) on Okx, makes ~90 api calls to load all linear swap markets
                markets = self.markets

                symbols = [
                    symbol
                    for symbol, market in markets.items()
                    if (
                        self.market_is_future(market)
                        and market["quote"] == self._config["stake_currency"]
                    )
                ]

                tiers: Dict[str, List[Dict]] = {}

                tiers_cached = self.load_cached_leverage_tiers(self._config["stake_currency"])
                if tiers_cached:
                    tiers = tiers_cached

                coros = [
                    self.get_market_leverage_tiers(symbol)
                    for symbol in sorted(symbols)
                    if symbol not in tiers
                ]

                # Be verbose here, as this delays startup by ~1 minute.
                if coros:
                    logger.info(
                        f"Initializing leverage_tiers for {len(symbols)} markets. "
                        "This will take about a minute."
                    )
                else:
                    logger.info("Using cached leverage_tiers.")

                async def gather_results(input_coro):
                    return await asyncio.gather(*input_coro, return_exceptions=True)

                for input_coro in chunks(coros, 100):
                    with self._loop_lock:
                        results = self.loop.run_until_complete(gather_results(input_coro))

                    for res in results:
                        if isinstance(res, Exception):
                            logger.warning(f"Leverage tier exception: {repr(res)}")
                            continue
                        symbol, tier = res
                        tiers[symbol] = tier
                if len(coros) > 0:
                    self.cache_leverage_tiers(tiers, self._config["stake_currency"])
                logger.info(f"Done initializing {len(symbols)} markets.")

                return tiers
        return {}

    def cache_leverage_tiers(self, tiers: Dict[str, List[Dict]], stake_currency: str) -> None:
        filename = self._config["datadir"] / "futures" / f"leverage_tiers_{stake_currency}.json"
        if not filename.parent.is_dir():
            filename.parent.mkdir(parents=True)
        data = {
            "updated": datetime.now(timezone.utc),
            "data": tiers,
        }
        file_dump_json(filename, data)

    def load_cached_leverage_tiers(
        self, stake_currency: str, cache_time: Optional[timedelta] = None
    ) -> Optional[Dict[str, List[Dict]]]:
        """
        Load cached leverage tiers from disk
        :param cache_time: The maximum age of the cache before it is considered outdated
        """
        if not cache_time:
            # Default to 4 weeks
            cache_time = timedelta(weeks=4)
        filename = self._config["datadir"] / "futures" / f"leverage_tiers_{stake_currency}.json"
        if filename.is_file():
            try:
                tiers = file_load_json(filename)
                updated = tiers.get("updated")
                if updated:
                    updated_dt = parser.parse(updated)
                    if updated_dt < datetime.now(timezone.utc) - cache_time:
                        logger.info("Cached leverage tiers are outdated. Will update.")
                        return None
                return tiers["data"]
            except Exception:
                logger.exception("Error loading cached leverage tiers. Refreshing.")
        return None

    def fill_leverage_tiers(self) -> None:
        """
        Assigns property _leverage_tiers to a dictionary of information about the leverage
        allowed on each pair
        """
        leverage_tiers = self.load_leverage_tiers()
        for pair, tiers in leverage_tiers.items():
            pair_tiers = []
            for tier in tiers:
                pair_tiers.append(self.parse_leverage_tier(tier))
            self._leverage_tiers[pair] = pair_tiers

    def parse_leverage_tier(self, tier) -> Dict:
        info = tier.get("info", {})
        return {
            "minNotional": tier["minNotional"],
            "maxNotional": tier["maxNotional"],
            "maintenanceMarginRate": tier["maintenanceMarginRate"],
            "maxLeverage": tier["maxLeverage"],
            "maintAmt": float(info["cum"]) if "cum" in info else None,
        }

    def get_max_leverage(self, pair: str, stake_amount: Optional[float]) -> float:
        """
        Returns the maximum leverage that a pair can be traded at
        :param pair: The base/quote currency pair being traded
        :stake_amount: The total value of the traders margin_mode in quote currency
        """

        if self.trading_mode == TradingMode.SPOT:
            return 1.0

        if self.trading_mode == TradingMode.FUTURES:
            # Checks and edge cases
            if stake_amount is None:
                raise OperationalException(
                    f"{self.name}.get_max_leverage requires argument stake_amount"
                )

            if pair not in self._leverage_tiers:
                # Maybe raise exception because it can't be traded on futures?
                return 1.0

            pair_tiers = self._leverage_tiers[pair]

            if stake_amount == 0:
                return self._leverage_tiers[pair][0]["maxLeverage"]  # Max lev for lowest amount

            for tier_index in range(len(pair_tiers)):
                tier = pair_tiers[tier_index]
                lev = tier["maxLeverage"]

                if tier_index < len(pair_tiers) - 1:
                    next_tier = pair_tiers[tier_index + 1]
                    next_floor = next_tier["minNotional"] / next_tier["maxLeverage"]
                    if next_floor > stake_amount:  # Next tier min too high for stake amount
                        return min((tier["maxNotional"] / stake_amount), lev)
                        #
                        # With the two leverage tiers below,
                        # - a stake amount of 150 would mean a max leverage of (10000 / 150) = 66.66
                        # - stakes below 133.33 = max_lev of 75
                        # - stakes between 133.33-200 = max_lev of 10000/stake = 50.01-74.99
                        # - stakes from 200 + 1000 = max_lev of 50
                        #
                        # {
                        #     "min": 0,      # stake = 0.0
                        #     "max": 10000,  # max_stake@75 = 10000/75 = 133.33333333333334
                        #     "lev": 75,
                        # },
                        # {
                        #     "min": 10000,  # stake = 200.0
                        #     "max": 50000,  # max_stake@50 = 50000/50 = 1000.0
                        #     "lev": 50,
                        # }
                        #

                else:  # if on the last tier
                    if stake_amount > tier["maxNotional"]:
                        # If stake is > than max tradeable amount
                        raise InvalidOrderException(f"Amount {stake_amount} too high for {pair}")
                    else:
                        return tier["maxLeverage"]

            raise OperationalException(
                "Looped through all tiers without finding a max leverage. Should never be reached"
            )

        elif self.trading_mode == TradingMode.MARGIN:  # Search markets.limits for max lev
            market = self.markets[pair]
            if market["limits"]["leverage"]["max"] is not None:
                return market["limits"]["leverage"]["max"]
            else:
                return 1.0  # Default if max leverage cannot be found
        else:
            return 1.0

    @retrier
    def _set_leverage(
        self,
        leverage: float,
        pair: Optional[str] = None,
        accept_fail: bool = False,
    ):
        """
        Set's the leverage before making a trade, in order to not
        have the same leverage on every trade
        """
        if self._config["dry_run"] or not self.exchange_has("setLeverage"):
            # Some exchanges only support one margin_mode type
            return
        if self._ft_has.get("floor_leverage", False) is True:
            # Rounding for binance ...
            leverage = floor(leverage)
        try:
            res = self._api.set_leverage(symbol=pair, leverage=leverage)
            self._log_exchange_response("set_leverage", res)
        except ccxt.DDoSProtection as e:
            raise DDosProtection(e) from e
        except (ccxt.BadRequest, ccxt.OperationRejected, ccxt.InsufficientFunds) as e:
            if not accept_fail:
                raise TemporaryError(
                    f"Could not set leverage due to {e.__class__.__name__}. Message: {e}"
                ) from e
        except (ccxt.OperationFailed, ccxt.ExchangeError) as e:
            raise TemporaryError(
                f"Could not set leverage due to {e.__class__.__name__}. Message: {e}"
            ) from e
        except ccxt.BaseError as e:
            raise OperationalException(e) from e

    def get_interest_rate(self) -> float:
        """
        Retrieve interest rate - necessary for Margin trading.
        Should not call the exchange directly when used from backtesting.
        """
        return 0.0

    def funding_fee_cutoff(self, open_date: datetime) -> bool:
        """
        Funding fees are only charged at full hours (usually every 4-8h).
        Therefore a trade opening at 10:00:01 will not be charged a funding fee until the next hour.
        :param open_date: The open date for a trade
        :return: True if the date falls on a full hour, False otherwise
        """
        return open_date.minute == 0 and open_date.second == 0

    @retrier
    def set_margin_mode(
        self,
        pair: str,
        margin_mode: MarginMode,
        accept_fail: bool = False,
        params: Optional[Dict] = None,
    ):
        """
        Set's the margin mode on the exchange to cross or isolated for a specific pair
        :param pair: base/quote currency pair (e.g. "ADA/USDT")
        """
        if self._config["dry_run"] or not self.exchange_has("setMarginMode"):
            # Some exchanges only support one margin_mode type
            return

        if params is None:
            params = {}
        try:
            res = self._api.set_margin_mode(margin_mode.value, pair, params)
            self._log_exchange_response("set_margin_mode", res)
        except ccxt.DDoSProtection as e:
            raise DDosProtection(e) from e
        except (ccxt.BadRequest, ccxt.OperationRejected) as e:
            if not accept_fail:
                raise TemporaryError(
                    f"Could not set margin mode due to {e.__class__.__name__}. Message: {e}"
                ) from e
        except (ccxt.OperationFailed, ccxt.ExchangeError) as e:
            raise TemporaryError(
                f"Could not set margin mode due to {e.__class__.__name__}. Message: {e}"
            ) from e
        except ccxt.BaseError as e:
            raise OperationalException(e) from e

    def _fetch_and_calculate_funding_fees(
        self,
        pair: str,
        amount: float,
        is_short: bool,
        open_date: datetime,
        close_date: Optional[datetime] = None,
    ) -> float:
        """
        Fetches and calculates the sum of all funding fees that occurred for a pair
        during a futures trade.
        Only used during dry-run or if the exchange does not provide a funding_rates endpoint.
        :param pair: The quote/base pair of the trade
        :param amount: The quantity of the trade
        :param is_short: trade direction
        :param open_date: The date and time that the trade started
        :param close_date: The date and time that the trade ended
        """

        if self.funding_fee_cutoff(open_date):
            # Shift back to 1h candle to avoid missing funding fees
            # Only really relevant for trades very close to the full hour
            open_date = timeframe_to_prev_date("1h", open_date)
        timeframe = self._ft_has["mark_ohlcv_timeframe"]
        timeframe_ff = self._ft_has["funding_fee_timeframe"]
        mark_price_type = CandleType.from_string(self._ft_has["mark_ohlcv_price"])

        if not close_date:
            close_date = datetime.now(timezone.utc)
        since_ms = dt_ts(timeframe_to_prev_date(timeframe, open_date))

        mark_comb: PairWithTimeframe = (pair, timeframe, mark_price_type)
        funding_comb: PairWithTimeframe = (pair, timeframe_ff, CandleType.FUNDING_RATE)

        candle_histories = self.refresh_latest_ohlcv(
            [mark_comb, funding_comb],
            since_ms=since_ms,
            cache=False,
            drop_incomplete=False,
        )
        try:
            # we can't assume we always get histories - for example during exchange downtimes
            funding_rates = candle_histories[funding_comb]
            mark_rates = candle_histories[mark_comb]
        except KeyError:
            raise ExchangeError("Could not find funding rates.") from None

        funding_mark_rates = self.combine_funding_and_mark(funding_rates, mark_rates)

        return self.calculate_funding_fees(
            funding_mark_rates,
            amount=amount,
            is_short=is_short,
            open_date=open_date,
            close_date=close_date,
        )

    @staticmethod
    def combine_funding_and_mark(
        funding_rates: DataFrame, mark_rates: DataFrame, futures_funding_rate: Optional[int] = None
    ) -> DataFrame:
        """
        Combine funding-rates and mark-rates dataframes
        :param funding_rates: Dataframe containing Funding rates (Type FUNDING_RATE)
        :param mark_rates: Dataframe containing Mark rates (Type mark_ohlcv_price)
        :param futures_funding_rate: Fake funding rate to use if funding_rates are not available
        """
        if futures_funding_rate is None:
            return mark_rates.merge(
                funding_rates, on="date", how="inner", suffixes=["_mark", "_fund"]
            )
        else:
            if len(funding_rates) == 0:
                # No funding rate candles - full fillup with fallback variable
                mark_rates["open_fund"] = futures_funding_rate
                return mark_rates.rename(
                    columns={
                        "open": "open_mark",
                        "close": "close_mark",
                        "high": "high_mark",
                        "low": "low_mark",
                        "volume": "volume_mark",
                    }
                )

            else:
                # Fill up missing funding_rate candles with fallback value
                combined = mark_rates.merge(
                    funding_rates, on="date", how="left", suffixes=["_mark", "_fund"]
                )
                combined["open_fund"] = combined["open_fund"].fillna(futures_funding_rate)
                return combined

    def calculate_funding_fees(
        self,
        df: DataFrame,
        amount: float,
        is_short: bool,
        open_date: datetime,
        close_date: datetime,
        time_in_ratio: Optional[float] = None,
    ) -> float:
        """
        calculates the sum of all funding fees that occurred for a pair during a futures trade
        :param df: Dataframe containing combined funding and mark rates
                   as `open_fund` and `open_mark`.
        :param amount: The quantity of the trade
        :param is_short: trade direction
        :param open_date: The date and time that the trade started
        :param close_date: The date and time that the trade ended
        :param time_in_ratio: Not used by most exchange classes
        """
        fees: float = 0

        if not df.empty:
            df1 = df[(df["date"] >= open_date) & (df["date"] <= close_date)]
            fees = sum(df1["open_fund"] * df1["open_mark"] * amount)
        if isnan(fees):
            fees = 0.0
        # Negate fees for longs as funding_fees expects it this way based on live endpoints.
        return fees if is_short else -fees

    def get_funding_fees(
        self, pair: str, amount: float, is_short: bool, open_date: datetime
    ) -> float:
        """
        Fetch funding fees, either from the exchange (live) or calculates them
        based on funding rate/mark price history
        :param pair: The quote/base pair of the trade
        :param is_short: trade direction
        :param amount: Trade amount
        :param open_date: Open date of the trade
        :return: funding fee since open_date
        """
        if self.trading_mode == TradingMode.FUTURES:
            try:
                if self._config["dry_run"]:
                    funding_fees = self._fetch_and_calculate_funding_fees(
                        pair, amount, is_short, open_date
                    )
                else:
                    funding_fees = self._get_funding_fees_from_exchange(pair, open_date)
                return funding_fees
            except ExchangeError:
                logger.warning(f"Could not update funding fees for {pair}.")

        return 0.0

    def get_liquidation_price(
        self,
        pair: str,
        # Dry-run
        open_rate: float,  # Entry price of position
        is_short: bool,
        amount: float,  # Absolute value of position size
        stake_amount: float,
        leverage: float,
        wallet_balance: float,
        mm_ex_1: float = 0.0,  # (Binance) Cross only
        upnl_ex_1: float = 0.0,  # (Binance) Cross only
    ) -> Optional[float]:
        """
        Set's the margin mode on the exchange to cross or isolated for a specific pair
        """
        if self.trading_mode == TradingMode.SPOT:
            return None
        elif self.trading_mode != TradingMode.FUTURES:
            raise OperationalException(
                f"{self.name} does not support {self.margin_mode} {self.trading_mode}"
            )

        liquidation_price = None
        if self._config["dry_run"] or not self.exchange_has("fetchPositions"):
            liquidation_price = self.dry_run_liquidation_price(
                pair=pair,
                open_rate=open_rate,
                is_short=is_short,
                amount=amount,
                leverage=leverage,
                stake_amount=stake_amount,
                wallet_balance=wallet_balance,
                mm_ex_1=mm_ex_1,
                upnl_ex_1=upnl_ex_1,
            )
        else:
            positions = self.fetch_positions(pair)
            if len(positions) > 0:
                pos = positions[0]
                liquidation_price = pos["liquidationPrice"]

        if liquidation_price is not None:
            buffer_amount = abs(open_rate - liquidation_price) * self.liquidation_buffer
            liquidation_price_buffer = (
                liquidation_price - buffer_amount if is_short else liquidation_price + buffer_amount
            )
            return max(liquidation_price_buffer, 0.0)
        else:
            return None

    def dry_run_liquidation_price(
        self,
        pair: str,
        open_rate: float,  # Entry price of position
        is_short: bool,
        amount: float,
        stake_amount: float,
        leverage: float,
        wallet_balance: float,  # Or margin balance
        mm_ex_1: float = 0.0,  # (Binance) Cross only
        upnl_ex_1: float = 0.0,  # (Binance) Cross only
    ) -> Optional[float]:
        """
        Important: Must be fetching data from cached values as this is used by backtesting!
        PERPETUAL:
         gate: https://www.gate.io/help/futures/futures/27724/liquidation-price-bankruptcy-price
         > Liquidation Price = (Entry Price ± Margin / Contract Multiplier / Size) /
                                [ 1 ± (Maintenance Margin Ratio + Taker Rate)]
            Wherein, "+" or "-" depends on whether the contract goes long or short:
            "-" for long, and "+" for short.

         okex: https://www.okex.com/support/hc/en-us/articles/
            360053909592-VI-Introduction-to-the-isolated-mode-of-Single-Multi-currency-Portfolio-margin

        :param pair: Pair to calculate liquidation price for
        :param open_rate: Entry price of position
        :param is_short: True if the trade is a short, false otherwise
        :param amount: Absolute value of position size incl. leverage (in base currency)
        :param stake_amount: Stake amount - Collateral in settle currency.
        :param leverage: Leverage used for this position.
        :param trading_mode: SPOT, MARGIN, FUTURES, etc.
        :param margin_mode: Either ISOLATED or CROSS
        :param wallet_balance: Amount of margin_mode in the wallet being used to trade
            Cross-Margin Mode: crossWalletBalance
            Isolated-Margin Mode: isolatedWalletBalance

        # * Not required by Gate or OKX
        :param mm_ex_1:
        :param upnl_ex_1:
        """

        market = self.markets[pair]
        taker_fee_rate = market["taker"]
        mm_ratio, _ = self.get_maintenance_ratio_and_amt(pair, stake_amount)

        if self.trading_mode == TradingMode.FUTURES and self.margin_mode == MarginMode.ISOLATED:
            if market["inverse"]:
                raise OperationalException("Freqtrade does not yet support inverse contracts")

            value = wallet_balance / amount

            mm_ratio_taker = mm_ratio + taker_fee_rate
            if is_short:
                return (open_rate + value) / (1 + mm_ratio_taker)
            else:
                return (open_rate - value) / (1 - mm_ratio_taker)
        else:
            raise OperationalException(
                "Freqtrade only supports isolated futures for leverage trading"
            )

    def get_maintenance_ratio_and_amt(
        self,
        pair: str,
        nominal_value: float,
    ) -> Tuple[float, Optional[float]]:
        """
        Important: Must be fetching data from cached values as this is used by backtesting!
        :param pair: Market symbol
        :param nominal_value: The total trade amount in quote currency including leverage
        maintenance amount only on Binance
        :return: (maintenance margin ratio, maintenance amount)
        """

        if (
            self._config.get("runmode") in OPTIMIZE_MODES
            or self.exchange_has("fetchLeverageTiers")
            or self.exchange_has("fetchMarketLeverageTiers")
        ):
            if pair not in self._leverage_tiers:
                raise InvalidOrderException(
                    f"Maintenance margin rate for {pair} is unavailable for {self.name}"
                )

            pair_tiers = self._leverage_tiers[pair]

            for tier in reversed(pair_tiers):
                if nominal_value >= tier["minNotional"]:
                    return (tier["maintenanceMarginRate"], tier["maintAmt"])

            raise ExchangeError("nominal value can not be lower than 0")
            # The lowest notional_floor for any pair in fetch_leverage_tiers is always 0 because it
            # describes the min amt for a tier, and the lowest tier will always go down to 0
        else:
            raise ExchangeError(f"Cannot get maintenance ratio using {self.name}")
            raise ExchangeError(f"Cannot get maintenance ratio using {self.name}")<|MERGE_RESOLUTION|>--- conflicted
+++ resolved
@@ -588,9 +588,8 @@
 
     @my_lock('tmp/exchange_load_markets.lock', mode="retry", retries=300, timeout=1)
     def _load_markets(self) -> None:
-<<<<<<< HEAD
-        """ Initialize markets both sync and async """
-        
+
+        """ Initialize markets both sync and async """        
         try:
             # # lock = FileLock("api_load_markets.lock")
             # lock = SoftFileLock("api_load_markets.lock")
@@ -613,17 +612,8 @@
                 logger.info(f"vio - will use cached markets - {self._config['runmode'].value} - length: {len(self._markets)} - {self.markets_filename}")
 
             if self._ft_has['needs_trading_fees']:
-=======
-        """Initialize markets both sync and async"""
-        try:
-            self._markets = self._api.load_markets(params={})
-            self._load_async_markets()
-            self._last_markets_refresh = dt_ts()
-            if self._ft_has["needs_trading_fees"]:
->>>>>>> acae6e75
                 self._trading_fees = self.fetch_trading_fees()
         except ccxt.BaseError:
-<<<<<<< HEAD
             logger.exception('_load_markets - Unable to initialize markets - ccxt.BaseError.')
             try:
                 pushover_client = Pushover("abvwcuh3ydokqbafdhn9qjkkf5t5ma")
@@ -670,9 +660,6 @@
     #         logger.exception(f'_load_markets - Unable to initialize markets - Timeout FileLock')
     #     except Exception as e:
     #         logger.exception(f'_load_markets - Unable to initialize markets - {e}')
-=======
-            logger.exception("Unable to initialize markets.")
->>>>>>> acae6e75
 
     def reload_markets(self, force: bool = False) -> None:
         """Reload markets both sync and async if refresh interval has passed"""
@@ -2280,12 +2267,6 @@
         :return: List with candle (OHLCV) data
         """
         pair, _, _, data, _ = self.loop.run_until_complete(
-<<<<<<< HEAD
-            self._async_get_historic_ohlcv(pair=pair, timeframe=timeframe,
-                                           since_ms=since_ms, until_ms=until_ms,
-                                           is_new_pair=is_new_pair, candle_type=candle_type))
-        # logger.info(f"Downloaded data for {pair} with length {len(data)}.")
-=======
             self._async_get_historic_ohlcv(
                 pair=pair,
                 timeframe=timeframe,
@@ -2295,8 +2276,7 @@
                 candle_type=candle_type,
             )
         )
-        logger.info(f"Downloaded data for {pair} with length {len(data)}.")
->>>>>>> acae6e75
+        #logger.info(f"Downloaded data for {pair} with length {len(data)}.")
         return data
 
     async def _async_get_historic_ohlcv(
