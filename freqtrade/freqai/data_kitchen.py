import copy
import logging
import shutil
from datetime import datetime, timedelta, timezone
from math import cos, sin
from pathlib import Path
from typing import Any, Dict, List, Tuple

import numpy as np
import numpy.typing as npt
import pandas as pd
from pandas import DataFrame
from scipy import stats
from sklearn import linear_model
from sklearn.cluster import DBSCAN
from sklearn.metrics.pairwise import pairwise_distances
from sklearn.model_selection import train_test_split
from sklearn.neighbors import NearestNeighbors

from freqtrade.configuration import TimeRange
from freqtrade.constants import Config
from freqtrade.exceptions import OperationalException
from freqtrade.exchange import timeframe_to_seconds
from freqtrade.strategy.interface import IStrategy


SECONDS_IN_DAY = 86400
SECONDS_IN_HOUR = 3600

logger = logging.getLogger(__name__)


class FreqaiDataKitchen:
    """
    Class designed to analyze data for a single pair. Employed by the IFreqaiModel class.
    Functionalities include holding, saving, loading, and analyzing the data.

    This object is not persistent, it is reinstantiated for each coin, each time the coin
    model needs to be inferenced or trained.

    Record of contribution:
    FreqAI was developed by a group of individuals who all contributed specific skillsets to the
    project.

    Conception and software development:
    Robert Caulk @robcaulk

    Theoretical brainstorming:
    Elin Törnquist @th0rntwig

    Code review, software architecture brainstorming:
    @xmatthias

    Beta testing and bug reporting:
    @bloodhunter4rc, Salah Lamkadem @ikonx, @ken11o2, @longyu, @paranoidandy, @smidelis, @smarm
    Juha Nykänen @suikula, Wagner Costa @wagnercosta, Johan Vlugt @Jooopieeert
    """

    def __init__(
        self,
        config: Config,
        live: bool = False,
        pair: str = "",
    ):
        self.data: Dict[str, Any] = {}
        self.data_dictionary: Dict[str, DataFrame] = {}
        self.config = config
        self.freqai_config: Dict[str, Any] = config["freqai"]
        self.full_df: DataFrame = DataFrame()
        self.append_df: DataFrame = DataFrame()
        self.data_path = Path()
        self.label_list: List = []
        self.training_features_list: List = []
        self.model_filename: str = ""
        self.backtesting_results_path = Path()
        self.backtest_predictions_folder: str = "backtesting_predictions"
        self.live = live
        self.pair = pair

        self.svm_model: linear_model.SGDOneClassSVM = None
        self.keras: bool = self.freqai_config.get("keras", False)
        self.set_all_pairs()
        self.backtest_live_models = config.get("freqai_backtest_live_models", False)

        if not self.live:
            self.full_path = self.get_full_models_path(self.config)

            if self.backtest_live_models:
                if self.pair:
                    self.set_timerange_from_ready_models()
                    (self.training_timeranges,
                     self.backtesting_timeranges) = self.split_timerange_live_models()
            else:
                self.full_timerange = self.create_fulltimerange(
                    self.config["timerange"], self.freqai_config.get("train_period_days", 0)
                )
                (self.training_timeranges, self.backtesting_timeranges) = self.split_timerange(
                    self.full_timerange,
                    config["freqai"]["train_period_days"],
                    config["freqai"]["backtest_period_days"],
                )

        self.data['extra_returns_per_train'] = self.freqai_config.get('extra_returns_per_train', {})
        self.thread_count = self.freqai_config.get("data_kitchen_thread_count", -1)
        self.train_dates: DataFrame = pd.DataFrame()
        self.unique_classes: Dict[str, list] = {}
        self.unique_class_list: list = []
        self.backtest_live_models_data: Dict[str, Any] = {}

    def set_paths(
        self,
        pair: str,
        trained_timestamp: int = None,
    ) -> None:
        """
        Set the paths to the data for the present coin/botloop
        :param metadata: dict = strategy furnished pair metadata
        :param trained_timestamp: int = timestamp of most recent training
        """
        self.full_path = self.get_full_models_path(self.config)
        self.data_path = Path(
            self.full_path
            / f"sub-train-{pair.split('/')[0]}_{trained_timestamp}"
        )

        return

    def make_train_test_datasets(
        self, filtered_dataframe: DataFrame, labels: DataFrame
    ) -> Dict[Any, Any]:
        """
        Given the dataframe for the full history for training, split the data into
        training and test data according to user specified parameters in configuration
        file.
        :param filtered_dataframe: cleaned dataframe ready to be split.
        :param labels: cleaned labels ready to be split.
        """
        feat_dict = self.freqai_config["feature_parameters"]

        if 'shuffle' not in self.freqai_config['data_split_parameters']:
            self.freqai_config["data_split_parameters"].update({'shuffle': False})

        weights: npt.ArrayLike
        if feat_dict.get("weight_factor", 0) > 0:
            weights = self.set_weights_higher_recent(len(filtered_dataframe))
        else:
            weights = np.ones(len(filtered_dataframe))

        if self.freqai_config.get('data_split_parameters', {}).get('test_size', 0.1) != 0:
            (
                train_features,
                test_features,
                train_labels,
                test_labels,
                train_weights,
                test_weights,
            ) = train_test_split(
                filtered_dataframe[: filtered_dataframe.shape[0]],
                labels,
                weights,
                **self.config["freqai"]["data_split_parameters"],
            )
        else:
            test_labels = np.zeros(2)
            test_features = pd.DataFrame()
            test_weights = np.zeros(2)
            train_features = filtered_dataframe
            train_labels = labels
            train_weights = weights

        # Simplest way to reverse the order of training and test data:
        if self.freqai_config['feature_parameters'].get('reverse_train_test_order', False):
            return self.build_data_dictionary(
                test_features, train_features, test_labels,
                train_labels, test_weights, train_weights
                )
        else:
            return self.build_data_dictionary(
                train_features, test_features, train_labels,
                test_labels, train_weights, test_weights
            )

    def filter_features(
        self,
        unfiltered_df: DataFrame,
        training_feature_list: List,
        label_list: List = list(),
        training_filter: bool = True,
    ) -> Tuple[DataFrame, DataFrame]:
        """
        Filter the unfiltered dataframe to extract the user requested features/labels and properly
        remove all NaNs. Any row with a NaN is removed from training dataset or replaced with
        0s in the prediction dataset. However, prediction dataset do_predict will reflect any
        row that had a NaN and will shield user from that prediction.

        :param unfiltered_df: the full dataframe for the present training period
        :param training_feature_list: list, the training feature list constructed by
                                      self.build_feature_list() according to user specified
                                      parameters in the configuration file.
        :param labels: the labels for the dataset
        :param training_filter: boolean which lets the function know if it is training data or
                                prediction data to be filtered.
        :returns:
        :filtered_df: dataframe cleaned of NaNs and only containing the user
        requested feature set.
        :labels: labels cleaned of NaNs.
        """
        filtered_df = unfiltered_df.filter(training_feature_list, axis=1)
        filtered_df = filtered_df.replace([np.inf, -np.inf], np.nan)

        drop_index = pd.isnull(filtered_df).any(axis=1)  # get the rows that have NaNs,
        drop_index = drop_index.replace(True, 1).replace(False, 0)  # pep8 requirement.
        if (training_filter):
            const_cols = list((filtered_df.nunique() == 1).loc[lambda x: x].index)
            if const_cols:
                filtered_df = filtered_df.filter(filtered_df.columns.difference(const_cols))
                self.data['constant_features_list'] = const_cols
                logger.warning(f"Removed features {const_cols} with constant values.")
            else:
                self.data['constant_features_list'] = []
            # we don't care about total row number (total no. datapoints) in training, we only care
            # about removing any row with NaNs
            # if labels has multiple columns (user wants to train multiple modelEs), we detect here
            labels = unfiltered_df.filter(label_list, axis=1)
            drop_index_labels = pd.isnull(labels).any(axis=1)
            drop_index_labels = drop_index_labels.replace(True, 1).replace(False, 0)
            dates = unfiltered_df['date']
            filtered_df = filtered_df[
                (drop_index == 0) & (drop_index_labels == 0)
            ]  # dropping values
            labels = labels[
                (drop_index == 0) & (drop_index_labels == 0)
            ]  # assuming the labels depend entirely on the dataframe here.
            self.train_dates = dates[
                (drop_index == 0) & (drop_index_labels == 0)
            ]
            logger.info(
                f"dropped {len(unfiltered_df) - len(filtered_df)} training points"
                f" due to NaNs in populated dataset {len(unfiltered_df)}."
            )
            if (1 - len(filtered_df) / len(unfiltered_df)) > 0.1 and self.live:
                worst_indicator = str(unfiltered_df.count().idxmin())
                logger.warning(
                    f" {(1 - len(filtered_df)/len(unfiltered_df)) * 100:.0f} percent "
                    " of training data dropped due to NaNs, model may perform inconsistent "
                    f"with expectations. Verify {worst_indicator}"
                )
            self.data["filter_drop_index_training"] = drop_index

        else:
            if 'constant_features_list' in self.data and len(self.data['constant_features_list']):
                filtered_df = self.check_pred_labels(filtered_df)
            # we are backtesting so we need to preserve row number to send back to strategy,
            # so now we use do_predict to avoid any prediction based on a NaN
            drop_index = pd.isnull(filtered_df).any(axis=1)
            self.data["filter_drop_index_prediction"] = drop_index
            filtered_df.fillna(0, inplace=True)
            # replacing all NaNs with zeros to avoid issues in 'prediction', but any prediction
            # that was based on a single NaN is ultimately protected from buys with do_predict
            drop_index = ~drop_index
            self.do_predict = np.array(drop_index.replace(True, 1).replace(False, 0))
            if (len(self.do_predict) - self.do_predict.sum()) > 0:
                logger.info(
                    "dropped %s of %s prediction data points due to NaNs.",
                    len(self.do_predict) - self.do_predict.sum(),
                    len(filtered_df),
                )
            labels = []

        return filtered_df, labels

    def build_data_dictionary(
        self,
        train_df: DataFrame,
        test_df: DataFrame,
        train_labels: DataFrame,
        test_labels: DataFrame,
        train_weights: Any,
        test_weights: Any,
    ) -> Dict:

        self.data_dictionary = {
            "train_features": train_df,
            "test_features": test_df,
            "train_labels": train_labels,
            "test_labels": test_labels,
            "train_weights": train_weights,
            "test_weights": test_weights,
            "train_dates": self.train_dates
        }

        return self.data_dictionary

    def normalize_data(self, data_dictionary: Dict) -> Dict[Any, Any]:
        """
        Normalize all data in the data_dictionary according to the training dataset
        :param data_dictionary: dictionary containing the cleaned and
                                split training/test data/labels
        :returns:
        :data_dictionary: updated dictionary with standardized values.
        """

        # standardize the data by training stats
        train_max = data_dictionary["train_features"].max()
        train_min = data_dictionary["train_features"].min()
        data_dictionary["train_features"] = (
            2 * (data_dictionary["train_features"] - train_min) / (train_max - train_min) - 1
        )
        data_dictionary["test_features"] = (
            2 * (data_dictionary["test_features"] - train_min) / (train_max - train_min) - 1
        )

        for item in train_max.keys():
            self.data[item + "_max"] = train_max[item]
            self.data[item + "_min"] = train_min[item]

        for item in data_dictionary["train_labels"].keys():
            if data_dictionary["train_labels"][item].dtype == object:
                continue
            train_labels_max = data_dictionary["train_labels"][item].max()
            train_labels_min = data_dictionary["train_labels"][item].min()
            data_dictionary["train_labels"][item] = (
                2
                * (data_dictionary["train_labels"][item] - train_labels_min)
                / (train_labels_max - train_labels_min)
                - 1
            )
            if self.freqai_config.get('data_split_parameters', {}).get('test_size', 0.1) != 0:
                data_dictionary["test_labels"][item] = (
                    2
                    * (data_dictionary["test_labels"][item] - train_labels_min)
                    / (train_labels_max - train_labels_min)
                    - 1
                )

            self.data[f"{item}_max"] = train_labels_max
            self.data[f"{item}_min"] = train_labels_min
        return data_dictionary

    def normalize_single_dataframe(self, df: DataFrame) -> DataFrame:

        train_max = df.max()
        train_min = df.min()
        df = (
            2 * (df - train_min) / (train_max - train_min) - 1
        )

        for item in train_max.keys():
            self.data[item + "_max"] = train_max[item]
            self.data[item + "_min"] = train_min[item]

        return df

    def normalize_data_from_metadata(self, df: DataFrame) -> DataFrame:
        """
        Normalize a set of data using the mean and standard deviation from
        the associated training data.
        :param df: Dataframe to be standardized
        """

        train_max = [None] * len(df.keys())
        train_min = [None] * len(df.keys())

        for i, item in enumerate(df.keys()):
            train_max[i] = self.data[f"{item}_max"]
            train_min[i] = self.data[f"{item}_min"]

        train_max_series = pd.Series(train_max, index=df.keys())
        train_min_series = pd.Series(train_min, index=df.keys())

        df = (
            2 * (df - train_min_series) / (train_max_series - train_min_series) - 1
        )

        return df

    def denormalize_labels_from_metadata(self, df: DataFrame) -> DataFrame:
        """
        Denormalize a set of data using the mean and standard deviation from
        the associated training data.
        :param df: Dataframe of predictions to be denormalized
        """

        for label in df.columns:
            if df[label].dtype == object or label in self.unique_class_list:
                continue
            df[label] = (
                (df[label] + 1)
                * (self.data[f"{label}_max"] - self.data[f"{label}_min"])
                / 2
            ) + self.data[f"{label}_min"]

        return df

    def split_timerange(
        self, tr: str, train_split: int = 28, bt_split: float = 7
    ) -> Tuple[list, list]:
        """
        Function which takes a single time range (tr) and splits it
        into sub timeranges to train and backtest on based on user input
        tr: str, full timerange to train on
        train_split: the period length for the each training (days). Specified in user
        configuration file
        bt_split: the backtesting length (days). Specified in user configuration file
        """

        if not isinstance(train_split, int) or train_split < 1:
            raise OperationalException(
                f"train_period_days must be an integer greater than 0. Got {train_split}."
            )
        train_period_days = train_split * SECONDS_IN_DAY
        bt_period = bt_split * SECONDS_IN_DAY

        full_timerange = TimeRange.parse_timerange(tr)
        config_timerange = TimeRange.parse_timerange(self.config["timerange"])
        if config_timerange.stopts == 0:
            config_timerange.stopts = int(
                datetime.now(tz=timezone.utc).timestamp()
            )
        timerange_train = copy.deepcopy(full_timerange)
        timerange_backtest = copy.deepcopy(full_timerange)

        tr_training_list = []
        tr_backtesting_list = []
        tr_training_list_timerange = []
        tr_backtesting_list_timerange = []
        first = True

        while True:
            if not first:
                timerange_train.startts = timerange_train.startts + int(bt_period)
            timerange_train.stopts = timerange_train.startts + train_period_days

            first = False
            start = datetime.fromtimestamp(timerange_train.startts, tz=timezone.utc)
            stop = datetime.fromtimestamp(timerange_train.stopts, tz=timezone.utc)
            tr_training_list.append(start.strftime("%Y%m%d") + "-" + stop.strftime("%Y%m%d"))
            tr_training_list_timerange.append(copy.deepcopy(timerange_train))

            # associated backtest period

            timerange_backtest.startts = timerange_train.stopts

            timerange_backtest.stopts = timerange_backtest.startts + int(bt_period)

            if timerange_backtest.stopts > config_timerange.stopts:
                timerange_backtest.stopts = config_timerange.stopts

            start = datetime.fromtimestamp(timerange_backtest.startts, tz=timezone.utc)
            stop = datetime.fromtimestamp(timerange_backtest.stopts, tz=timezone.utc)
            tr_backtesting_list.append(start.strftime("%Y%m%d") + "-" + stop.strftime("%Y%m%d"))
            tr_backtesting_list_timerange.append(copy.deepcopy(timerange_backtest))

            # ensure we are predicting on exactly same amount of data as requested by user defined
            #  --timerange
            if timerange_backtest.stopts == config_timerange.stopts:
                break

        # print(tr_training_list, tr_backtesting_list)
        return tr_training_list_timerange, tr_backtesting_list_timerange

    def split_timerange_live_models(
        self
    ) -> Tuple[list, list]:

        tr_backtesting_list_timerange = []
        asset = self.pair.split("/")[0]
        if asset not in self.backtest_live_models_data["assets_end_dates"]:
            raise OperationalException(
                f"Model not available for pair {self.pair}. "
                "Please, try again after removing this pair from the configuration file."
            )
        asset_data = self.backtest_live_models_data["assets_end_dates"][asset]
        backtesting_timerange = self.backtest_live_models_data["backtesting_timerange"]
        model_end_dates = [x for x in asset_data]
        model_end_dates.append(backtesting_timerange.stopts)
        model_end_dates.sort()
        for index, item in enumerate(model_end_dates):
            if len(model_end_dates) > (index + 1):
                tr_to_add = TimeRange("date", "date", item, model_end_dates[index + 1])
                tr_backtesting_list_timerange.append(tr_to_add)

        return tr_backtesting_list_timerange, tr_backtesting_list_timerange

    def slice_dataframe(self, timerange: TimeRange, df: DataFrame) -> DataFrame:
        """
        Given a full dataframe, extract the user desired window
        :param tr: timerange string that we wish to extract from df
        :param df: Dataframe containing all candles to run the entire backtest. Here
                   it is sliced down to just the present training period.
        """

        start = datetime.fromtimestamp(timerange.startts, tz=timezone.utc)
        stop = datetime.fromtimestamp(timerange.stopts, tz=timezone.utc)
        df = df.loc[df["date"] >= start, :]
        if not self.live:
            df = df.loc[df["date"] < stop, :]

        return df

    def check_pred_labels(self, df_predictions: DataFrame) -> DataFrame:
        """
        Check that prediction feature labels match training feature labels.
        :param df_predictions: incoming predictions
        """
        constant_labels = self.data['constant_features_list']
        df_predictions = df_predictions.filter(
            df_predictions.columns.difference(constant_labels)
        )
        logger.warning(
            f"Removed {len(constant_labels)} features from prediction features, "
            f"these were considered constant values during most recent training."
        )

        return df_predictions

    def principal_component_analysis(self) -> None:
        """
        Performs Principal Component Analysis on the data for dimensionality reduction
        and outlier detection (see self.remove_outliers())
        No parameters or returns, it acts on the data_dictionary held by the DataHandler.
        """

        from sklearn.decomposition import PCA  # avoid importing if we dont need it

        pca = PCA(0.999)
        pca = pca.fit(self.data_dictionary["train_features"])
        n_keep_components = pca.n_components_
        self.data["n_kept_components"] = n_keep_components
        n_components = self.data_dictionary["train_features"].shape[1]
        logger.info("reduced feature dimension by %s", n_components - n_keep_components)
        logger.info("explained variance %f", np.sum(pca.explained_variance_ratio_))

        train_components = pca.transform(self.data_dictionary["train_features"])
        self.data_dictionary["train_features"] = pd.DataFrame(
            data=train_components,
            columns=["PC" + str(i) for i in range(0, n_keep_components)],
            index=self.data_dictionary["train_features"].index,
        )
        # normalsing transformed training features
        self.data_dictionary["train_features"] = self.normalize_single_dataframe(
            self.data_dictionary["train_features"])

        # keeping a copy of the non-transformed features so we can check for errors during
        # model load from disk
        self.data["training_features_list_raw"] = copy.deepcopy(self.training_features_list)
        self.training_features_list = self.data_dictionary["train_features"].columns

        if self.freqai_config.get('data_split_parameters', {}).get('test_size', 0.1) != 0:
            test_components = pca.transform(self.data_dictionary["test_features"])
            self.data_dictionary["test_features"] = pd.DataFrame(
                data=test_components,
                columns=["PC" + str(i) for i in range(0, n_keep_components)],
                index=self.data_dictionary["test_features"].index,
            )
            # normalise transformed test feature to transformed training features
            self.data_dictionary["test_features"] = self.normalize_data_from_metadata(
                self.data_dictionary["test_features"])

        self.data["n_kept_components"] = n_keep_components
        self.pca = pca

        logger.info(f"PCA reduced total features from  {n_components} to {n_keep_components}")

        if not self.data_path.is_dir():
            self.data_path.mkdir(parents=True, exist_ok=True)

        return None

    def pca_transform(self, filtered_dataframe: DataFrame) -> None:
        """
        Use an existing pca transform to transform data into components
        :param filtered_dataframe: DataFrame = the cleaned dataframe
        """
        pca_components = self.pca.transform(filtered_dataframe)
        self.data_dictionary["prediction_features"] = pd.DataFrame(
            data=pca_components,
            columns=["PC" + str(i) for i in range(0, self.data["n_kept_components"])],
            index=filtered_dataframe.index,
        )
        # normalise transformed predictions to transformed training features
        self.data_dictionary["prediction_features"] = self.normalize_data_from_metadata(
            self.data_dictionary["prediction_features"])

    def compute_distances(self) -> float:
        """
        Compute distances between each training point and every other training
        point. This metric defines the neighborhood of trained data and is used
        for prediction confidence in the Dissimilarity Index
        """
        # logger.info("computing average mean distance for all training points")
        pairwise = pairwise_distances(
            self.data_dictionary["train_features"], n_jobs=self.thread_count)
        # remove the diagonal distances which are itself distances ~0
        np.fill_diagonal(pairwise, np.NaN)
        pairwise = pairwise.reshape(-1, 1)
        avg_mean_dist = pairwise[~np.isnan(pairwise)].mean()

        return avg_mean_dist

    def get_outlier_percentage(self, dropped_pts: npt.NDArray) -> float:
        """
        Check if more than X% of points werer dropped during outlier detection.
        """
        outlier_protection_pct = self.freqai_config["feature_parameters"].get(
            "outlier_protection_percentage", 30)
        outlier_pct = (dropped_pts.sum() / len(dropped_pts)) * 100
        if outlier_pct >= outlier_protection_pct:
            return outlier_pct
        else:
            return 0.0

    def use_SVM_to_remove_outliers(self, predict: bool) -> None:
        """
        Build/inference a Support Vector Machine to detect outliers
        in training data and prediction
        :param predict: bool = If true, inference an existing SVM model, else construct one
        """

        if self.keras:
            logger.warning(
                "SVM outlier removal not currently supported for Keras based models. "
                "Skipping user requested function."
            )
            if predict:
                self.do_predict = np.ones(len(self.data_dictionary["prediction_features"]))
            return

        if predict:
            if not self.svm_model:
                logger.warning("No svm model available for outlier removal")
                return
            y_pred = self.svm_model.predict(self.data_dictionary["prediction_features"])
            do_predict = np.where(y_pred == -1, 0, y_pred)

            if (len(do_predict) - do_predict.sum()) > 0:
                logger.info(f"SVM tossed {len(do_predict) - do_predict.sum()} predictions.")
            self.do_predict += do_predict
            self.do_predict -= 1

        else:
            # use SGDOneClassSVM to increase speed?
            svm_params = self.freqai_config["feature_parameters"].get(
                "svm_params", {"shuffle": False, "nu": 0.1})
            self.svm_model = linear_model.SGDOneClassSVM(**svm_params).fit(
                self.data_dictionary["train_features"]
            )
            y_pred = self.svm_model.predict(self.data_dictionary["train_features"])
            kept_points = np.where(y_pred == -1, 0, y_pred)
            # keep_index = np.where(y_pred == 1)
            outlier_pct = self.get_outlier_percentage(1 - kept_points)
            if outlier_pct:
                logger.warning(
                        f"SVM detected {outlier_pct:.2f}% of the points as outliers. "
                        f"Keeping original dataset."
                )
                self.svm_model = None
                return

            self.data_dictionary["train_features"] = self.data_dictionary["train_features"][
                (y_pred == 1)
            ]
            self.data_dictionary["train_labels"] = self.data_dictionary["train_labels"][
                (y_pred == 1)
            ]
            self.data_dictionary["train_weights"] = self.data_dictionary["train_weights"][
                (y_pred == 1)
            ]

            logger.info(
                f"SVM tossed {len(y_pred) - kept_points.sum()}"
                f" train points from {len(y_pred)} total points."
            )

            # same for test data
            # TODO: This (and the part above) could be refactored into a separate function
            # to reduce code duplication
            if self.freqai_config['data_split_parameters'].get('test_size', 0.1) != 0:
                y_pred = self.svm_model.predict(self.data_dictionary["test_features"])
                kept_points = np.where(y_pred == -1, 0, y_pred)
                self.data_dictionary["test_features"] = self.data_dictionary["test_features"][
                    (y_pred == 1)
                ]
                self.data_dictionary["test_labels"] = self.data_dictionary["test_labels"][(
                    y_pred == 1)]
                self.data_dictionary["test_weights"] = self.data_dictionary["test_weights"][
                    (y_pred == 1)
                ]

            logger.info(
                f"SVM tossed {len(y_pred) - kept_points.sum()}"
                f" test points from {len(y_pred)} total points."
            )

        return

    def use_DBSCAN_to_remove_outliers(self, predict: bool, eps=None) -> None:
        """
        Use DBSCAN to cluster training data and remove "noisy" data (read outliers).
        User controls this via the config param `DBSCAN_outlier_pct` which indicates the
        pct of training data that they want to be considered outliers.
        :param predict: bool = If False (training), iterate to find the best hyper parameters
                        to match user requested outlier percent target.
                        If True (prediction), use the parameters determined from
                        the previous training to estimate if the current prediction point
                        is an outlier.
        """

        if predict:
            if not self.data['DBSCAN_eps']:
                return
            train_ft_df = self.data_dictionary['train_features']
            pred_ft_df = self.data_dictionary['prediction_features']
            num_preds = len(pred_ft_df)
            df = pd.concat([train_ft_df, pred_ft_df], axis=0, ignore_index=True)
            clustering = DBSCAN(eps=self.data['DBSCAN_eps'],
                                min_samples=self.data['DBSCAN_min_samples'],
                                n_jobs=self.thread_count
                                ).fit(df)
            do_predict = np.where(clustering.labels_[-num_preds:] == -1, 0, 1)

            if (len(do_predict) - do_predict.sum()) > 0:
                logger.info(f"DBSCAN tossed {len(do_predict) - do_predict.sum()} predictions")
            self.do_predict += do_predict
            self.do_predict -= 1

        else:

            def normalise_distances(distances):
                normalised_distances = (distances - distances.min()) / \
                                        (distances.max() - distances.min())
                return normalised_distances

            def rotate_point(origin, point, angle):
                # rotate a point counterclockwise by a given angle (in radians)
                # around a given origin
                x = origin[0] + cos(angle) * (point[0] - origin[0]) - \
                                    sin(angle) * (point[1] - origin[1])
                y = origin[1] + sin(angle) * (point[0] - origin[0]) + \
                    cos(angle) * (point[1] - origin[1])
                return (x, y)

            MinPts = int(len(self.data_dictionary['train_features'].index) * 0.25)
            # measure pairwise distances to nearest neighbours
            neighbors = NearestNeighbors(
                n_neighbors=MinPts, n_jobs=self.thread_count)
            neighbors_fit = neighbors.fit(self.data_dictionary['train_features'])
            distances, _ = neighbors_fit.kneighbors(self.data_dictionary['train_features'])
            distances = np.sort(distances, axis=0).mean(axis=1)

            normalised_distances = normalise_distances(distances)
            x_range = np.linspace(0, 1, len(distances))
            line = np.linspace(normalised_distances[0],
                               normalised_distances[-1], len(normalised_distances))
            deflection = np.abs(normalised_distances - line)
            max_deflection_loc = np.where(deflection == deflection.max())[0][0]
            origin = x_range[max_deflection_loc], line[max_deflection_loc]
            point = x_range[max_deflection_loc], normalised_distances[max_deflection_loc]
            rot_angle = np.pi / 4
            elbow_loc = rotate_point(origin, point, rot_angle)

            epsilon = elbow_loc[1] * (distances[-1] - distances[0]) + distances[0]

            clustering = DBSCAN(eps=epsilon, min_samples=MinPts,
                                n_jobs=int(self.thread_count)).fit(
                                                    self.data_dictionary['train_features']
                                                )

            logger.info(f'DBSCAN found eps of {epsilon:.2f}.')

            self.data['DBSCAN_eps'] = epsilon
            self.data['DBSCAN_min_samples'] = MinPts
            dropped_points = np.where(clustering.labels_ == -1, 1, 0)

            outlier_pct = self.get_outlier_percentage(dropped_points)
            if outlier_pct:
                logger.warning(
                        f"DBSCAN detected {outlier_pct:.2f}% of the points as outliers. "
                        f"Keeping original dataset."
                )
                self.data['DBSCAN_eps'] = 0
                return

            self.data_dictionary['train_features'] = self.data_dictionary['train_features'][
                (clustering.labels_ != -1)
            ]
            self.data_dictionary["train_labels"] = self.data_dictionary["train_labels"][
                (clustering.labels_ != -1)
            ]
            self.data_dictionary["train_weights"] = self.data_dictionary["train_weights"][
                (clustering.labels_ != -1)
            ]

            logger.info(
                f"DBSCAN tossed {dropped_points.sum()}"
                f" train points from {len(clustering.labels_)}"
            )

        return

    def compute_inlier_metric(self, set_='train') -> None:
        """
        Compute inlier metric from backwards distance distributions.
        This metric defines how well features from a timepoint fit
        into previous timepoints.
        """

        def normalise(dataframe: DataFrame, key: str) -> DataFrame:
            if set_ == 'train':
                min_value = dataframe.min()
                max_value = dataframe.max()
                self.data[f'{key}_min'] = min_value
                self.data[f'{key}_max'] = max_value
            else:
                min_value = self.data[f'{key}_min']
                max_value = self.data[f'{key}_max']
            return (dataframe - min_value) / (max_value - min_value)

        no_prev_pts = self.freqai_config["feature_parameters"]["inlier_metric_window"]

        if set_ == 'train':
            compute_df = copy.deepcopy(self.data_dictionary['train_features'])
        elif set_ == 'test':
            compute_df = copy.deepcopy(self.data_dictionary['test_features'])
        else:
            compute_df = copy.deepcopy(self.data_dictionary['prediction_features'])

        compute_df_reindexed = compute_df.reindex(
            index=np.flip(compute_df.index)
        )

        pairwise = pd.DataFrame(
            np.triu(
                pairwise_distances(compute_df_reindexed, n_jobs=self.thread_count)
            ),
            columns=compute_df_reindexed.index,
            index=compute_df_reindexed.index
        )
        pairwise = pairwise.round(5)

        column_labels = [
            '{}{}'.format('d', i) for i in range(1, no_prev_pts + 1)
        ]
        distances = pd.DataFrame(
            columns=column_labels, index=compute_df.index
        )

        for index in compute_df.index[no_prev_pts:]:
            current_row = pairwise.loc[[index]]
            current_row_no_zeros = current_row.loc[
                :, (current_row != 0).any(axis=0)
            ]
            distances.loc[[index]] = current_row_no_zeros.iloc[
                :, :no_prev_pts
            ]
        distances = distances.replace([np.inf, -np.inf], np.nan)
        drop_index = pd.isnull(distances).any(axis=1)
        distances = distances[drop_index == 0]

        inliers = pd.DataFrame(index=distances.index)
        for key in distances.keys():
            current_distances = distances[key].dropna()
            current_distances = normalise(current_distances, key)
            if set_ == 'train':
                fit_params = stats.weibull_min.fit(current_distances)
                self.data[f'{key}_fit_params'] = fit_params
            else:
                fit_params = self.data[f'{key}_fit_params']
            quantiles = stats.weibull_min.cdf(current_distances, *fit_params)

            df_inlier = pd.DataFrame(
                {key: quantiles}, index=distances.index
            )
            inliers = pd.concat(
                [inliers, df_inlier], axis=1
            )

        inlier_metric = pd.DataFrame(
            data=inliers.sum(axis=1) / no_prev_pts,
            columns=['%-inlier_metric'],
            index=compute_df.index
        )

        inlier_metric = (2 * (inlier_metric - inlier_metric.min()) /
                         (inlier_metric.max() - inlier_metric.min()) - 1)

        if set_ in ('train', 'test'):
            inlier_metric = inlier_metric.iloc[no_prev_pts:]
            compute_df = compute_df.iloc[no_prev_pts:]
            self.remove_beginning_points_from_data_dict(set_, no_prev_pts)
            self.data_dictionary[f'{set_}_features'] = pd.concat(
                [compute_df, inlier_metric], axis=1)
        else:
            self.data_dictionary['prediction_features'] = pd.concat(
                [compute_df, inlier_metric], axis=1)
            self.data_dictionary['prediction_features'].fillna(0, inplace=True)

        logger.info('Inlier metric computed and added to features.')

        return None

    def remove_beginning_points_from_data_dict(self, set_='train', no_prev_pts: int = 10):
        features = self.data_dictionary[f'{set_}_features']
        weights = self.data_dictionary[f'{set_}_weights']
        labels = self.data_dictionary[f'{set_}_labels']
        self.data_dictionary[f'{set_}_weights'] = weights[no_prev_pts:]
        self.data_dictionary[f'{set_}_features'] = features.iloc[no_prev_pts:]
        self.data_dictionary[f'{set_}_labels'] = labels.iloc[no_prev_pts:]

    def add_noise_to_training_features(self) -> None:
        """
        Add noise to train features to reduce the risk of overfitting.
        """
        mu = 0  # no shift
        sigma = self.freqai_config["feature_parameters"]["noise_standard_deviation"]
        compute_df = self.data_dictionary['train_features']
        noise = np.random.normal(mu, sigma, [compute_df.shape[0], compute_df.shape[1]])
        self.data_dictionary['train_features'] += noise
        return

    def find_features(self, dataframe: DataFrame) -> None:
        """
        Find features in the strategy provided dataframe
        :param dataframe: DataFrame = strategy provided dataframe
        :return:
        features: list = the features to be used for training/prediction
        """
        column_names = dataframe.columns
        features = [c for c in column_names if "%" in c]

        if not features:
            raise OperationalException("Could not find any features!")

        self.training_features_list = features

    def find_labels(self, dataframe: DataFrame) -> None:
        column_names = dataframe.columns
        labels = [c for c in column_names if "&" in c]
        self.label_list = labels

    def check_if_pred_in_training_spaces(self) -> None:
        """
        Compares the distance from each prediction point to each training data
        point. It uses this information to estimate a Dissimilarity Index (DI)
        and avoid making predictions on any points that are too far away
        from the training data set.
        """

        distance = pairwise_distances(
            self.data_dictionary["train_features"],
            self.data_dictionary["prediction_features"],
            n_jobs=self.thread_count,
        )

        self.DI_values = distance.min(axis=0) / self.data["avg_mean_dist"]

        do_predict = np.where(
            self.DI_values < self.freqai_config["feature_parameters"]["DI_threshold"],
            1,
            0,
        )

        if (len(do_predict) - do_predict.sum()) > 0:
            logger.info(
                f"DI tossed {len(do_predict) - do_predict.sum()} predictions for "
                "being too far from training data."
            )

        self.do_predict += do_predict
        self.do_predict -= 1

    def set_weights_higher_recent(self, num_weights: int) -> npt.ArrayLike:
        """
        Set weights so that recent data is more heavily weighted during
        training than older data.
        """
        wfactor = self.config["freqai"]["feature_parameters"]["weight_factor"]
        weights = np.exp(-np.arange(num_weights) / (wfactor * num_weights))[::-1]
        return weights

    def get_predictions_to_append(self, predictions: DataFrame,
                                  do_predict: npt.ArrayLike) -> DataFrame:
        """
        Get backtest prediction from current backtest period
        """

        append_df = DataFrame()
        for label in predictions.columns:
            append_df[label] = predictions[label]
            if append_df[label].dtype == object:
                continue
            if "labels_mean" in self.data:
                append_df[f"{label}_mean"] = self.data["labels_mean"][label]
            if "labels_std" in self.data:
                append_df[f"{label}_std"] = self.data["labels_std"][label]

        for extra_col in self.data["extra_returns_per_train"]:
            append_df[f"{extra_col}"] = self.data["extra_returns_per_train"][extra_col]

        append_df["do_predict"] = do_predict
        if self.freqai_config["feature_parameters"].get("DI_threshold", 0) > 0:
            append_df["DI_values"] = self.DI_values

        return append_df

    def append_predictions(self, append_df: DataFrame) -> None:
        """
        Append backtest prediction from current backtest period to all previous periods
        """

        if self.full_df.empty:
            self.full_df = append_df
        else:
            self.full_df = pd.concat([self.full_df, append_df], axis=0)

    def fill_predictions(self, dataframe):
        """
        Back fill values to before the backtesting range so that the dataframe matches size
        when it goes back to the strategy. These rows are not included in the backtest.
        """

        len_filler = len(dataframe) - len(self.full_df.index)  # startup_candle_count
        filler_df = pd.DataFrame(
            np.zeros((len_filler, len(self.full_df.columns))), columns=self.full_df.columns
        )

        self.full_df = pd.concat([filler_df, self.full_df], axis=0, ignore_index=True)

        to_keep = [col for col in dataframe.columns if not col.startswith("&")]
        self.return_dataframe = pd.concat([dataframe[to_keep], self.full_df], axis=1)
        self.full_df = DataFrame()

        return

    def create_fulltimerange(self, backtest_tr: str, backtest_period_days: int) -> str:

        if not isinstance(backtest_period_days, int):
            raise OperationalException("backtest_period_days must be an integer")

        if backtest_period_days < 0:
            raise OperationalException("backtest_period_days must be positive")

        backtest_timerange = TimeRange.parse_timerange(backtest_tr)

        if backtest_timerange.stopts == 0:
            # typically open ended time ranges do work, however, there are some edge cases where
            # it does not. accommodating these kinds of edge cases just to allow open-ended
            # timerange is not high enough priority to warrant the effort. It is safer for now
            # to simply ask user to add their end date
            raise OperationalException("FreqAI backtesting does not allow open ended timeranges. "
                                       "Please indicate the end date of your desired backtesting. "
                                       "timerange.")
            # backtest_timerange.stopts = int(
            #     datetime.now(tz=timezone.utc).timestamp()
            # )

        backtest_timerange.startts = (
            backtest_timerange.startts - backtest_period_days * SECONDS_IN_DAY
        )
        start = datetime.fromtimestamp(backtest_timerange.startts, tz=timezone.utc)
        stop = datetime.fromtimestamp(backtest_timerange.stopts, tz=timezone.utc)
        full_timerange = start.strftime("%Y%m%d") + "-" + stop.strftime("%Y%m%d")
        config_path = Path(self.config["config_files"][0])

        if not self.full_path.is_dir():
            self.full_path.mkdir(parents=True, exist_ok=True)
            shutil.copy(
                config_path.resolve(),
                Path(self.full_path / config_path.parts[-1]),
            )

        return full_timerange

    def check_if_model_expired(self, trained_timestamp: int) -> bool:
        """
        A model age checker to determine if the model is trustworthy based on user defined
        `expiration_hours` in the configuration file.
        :param trained_timestamp: int = The time of training for the most recent model.
        :return:
            bool = If the model is expired or not.
        """
        time = datetime.now(tz=timezone.utc).timestamp()
        elapsed_time = (time - trained_timestamp) / 3600  # hours
        max_time = self.freqai_config.get("expiration_hours", 0)
        if max_time > 0:
            return elapsed_time > max_time
        else:
            return False

    def check_if_new_training_required(
        self, trained_timestamp: int
    ) -> Tuple[bool, TimeRange, TimeRange]:

        time = datetime.now(tz=timezone.utc).timestamp()
        trained_timerange = TimeRange()
        data_load_timerange = TimeRange()

        timeframes = self.freqai_config["feature_parameters"].get("include_timeframes")

        max_tf_seconds = 0
        for tf in timeframes:
            secs = timeframe_to_seconds(tf)
            if secs > max_tf_seconds:
                max_tf_seconds = secs

        # We notice that users like to use exotic indicators where
        # they do not know the required timeperiod. Here we include a factor
        # of safety by multiplying the user considered "max" by 2.
        max_period = self.config.get('startup_candle_count', 20) * 2
        additional_seconds = max_period * max_tf_seconds

        if trained_timestamp != 0:
            elapsed_time = (time - trained_timestamp) / SECONDS_IN_HOUR
            retrain = elapsed_time > self.freqai_config.get("live_retrain_hours", 0)
            if retrain:
                trained_timerange.startts = int(
                    time - self.freqai_config.get("train_period_days", 0) * SECONDS_IN_DAY
                )
                trained_timerange.stopts = int(time)
                # we want to load/populate indicators on more data than we plan to train on so
                # because most of the indicators have a rolling timeperiod, and are thus NaNs
                # unless they have data further back in time before the start of the train period
                data_load_timerange.startts = int(
                    time
                    - self.freqai_config.get("train_period_days", 0) * SECONDS_IN_DAY
                    - additional_seconds
                )
                data_load_timerange.stopts = int(time)
        else:  # user passed no live_trained_timerange in config
            trained_timerange.startts = int(
                time - self.freqai_config.get("train_period_days", 0) * SECONDS_IN_DAY
            )
            trained_timerange.stopts = int(time)

            data_load_timerange.startts = int(
                time
                - self.freqai_config.get("train_period_days", 0) * SECONDS_IN_DAY
                - additional_seconds
            )
            data_load_timerange.stopts = int(time)
            retrain = True

        return retrain, trained_timerange, data_load_timerange

    def set_new_model_names(self, pair: str, timestamp_id: int):

        coin, _ = pair.split("/")
        self.data_path = Path(
            self.full_path
            / f"sub-train-{pair.split('/')[0]}_{timestamp_id}"
        )

        self.model_filename = f"cb_{coin.lower()}_{timestamp_id}"

    def set_all_pairs(self) -> None:

        self.all_pairs = copy.deepcopy(
            self.freqai_config["feature_parameters"].get("include_corr_pairlist", [])
        )
        for pair in self.config.get("exchange", "").get("pair_whitelist"):
            if pair not in self.all_pairs:
                self.all_pairs.append(pair)

    def extract_corr_pair_columns_from_populated_indicators(
        self,
        dataframe: DataFrame
    ) -> Dict[str, DataFrame]:
        """
        Find the columns of the dataframe corresponding to the corr_pairlist, save them
        in a dictionary to be reused and attached to other pairs.

        :param dataframe: fully populated dataframe (current pair + corr_pairs)
        :return: corr_dataframes, dictionary of dataframes to be attached
                 to other pairs in same candle.
        """
        corr_dataframes: Dict[str, DataFrame] = {}
        pairs = self.freqai_config["feature_parameters"].get("include_corr_pairlist", [])

        for pair in pairs:
            valid_strs = [f"%-{pair}", f"%{pair}", f"%_{pair}"]
            pair_cols = [col for col in dataframe.columns if
                         any(substr in col for substr in valid_strs)]
            pair_cols.insert(0, 'date')
            corr_dataframes[pair] = dataframe.filter(pair_cols, axis=1)

        return corr_dataframes

    def attach_corr_pair_columns(self, dataframe: DataFrame,
                                 corr_dataframes: Dict[str, DataFrame],
                                 current_pair: str) -> DataFrame:
        """
        Attach the existing corr_pair dataframes to the current pair dataframe before training

        :param dataframe: current pair strategy dataframe, indicators populated already
        :param corr_dataframes: dictionary of saved dataframes from earlier in the same candle
        :param current_pair: current pair to which we will attach corr pair dataframe
        :return:
        :dataframe: current pair dataframe of populated indicators, concatenated with corr_pairs
                    ready for training
        """
        pairs = self.freqai_config["feature_parameters"].get("include_corr_pairlist", [])

        for pair in pairs:
            if current_pair != pair:
                dataframe = dataframe.merge(corr_dataframes[pair], how='left', on='date')

        return dataframe

    def use_strategy_to_populate_indicators(
        self,
        strategy: IStrategy,
        corr_dataframes: dict = {},
        base_dataframes: dict = {},
        pair: str = "",
        prediction_dataframe: DataFrame = pd.DataFrame(),
        do_corr_pairs: bool = True,
    ) -> DataFrame:
        """
        Use the user defined strategy for populating indicators during retrain
        :param strategy: IStrategy = user defined strategy object
        :param corr_dataframes: dict = dict containing the informative pair dataframes
                                (for user defined timeframes)
        :param base_dataframes: dict = dict containing the current pair dataframes
                                (for user defined timeframes)
        :param metadata: dict = strategy furnished pair metadata
        :return:
        dataframe: DataFrame = dataframe containing populated indicators
        """

        # for prediction dataframe creation, we let dataprovider handle everything in the strategy
        # so we create empty dictionaries, which allows us to pass None to
        # `populate_any_indicators()`. Signaling we want the dp to give us the live dataframe.
        tfs: List[str] = self.freqai_config["feature_parameters"].get("include_timeframes")
        pairs: List[str] = self.freqai_config["feature_parameters"].get("include_corr_pairlist", [])
        if not prediction_dataframe.empty:
            dataframe = prediction_dataframe.copy()
            for tf in tfs:
                base_dataframes[tf] = None
                for p in pairs:
                    if p not in corr_dataframes:
                        corr_dataframes[p] = {}
                    corr_dataframes[p][tf] = None
        else:
            dataframe = base_dataframes[self.config["timeframe"]].copy()

        sgi = False
        for tf in tfs:
            if tf == tfs[-1]:
                sgi = True  # doing this last allows user to use all tf raw prices in labels
            dataframe = strategy.populate_any_indicators(
                pair,
                dataframe.copy(),
                tf,
                informative=base_dataframes[tf],
                set_generalized_indicators=sgi
            )

        # ensure corr pairs are always last
        for corr_pair in pairs:
            if pair == corr_pair:
                continue  # dont repeat anything from whitelist
            for tf in tfs:
                if pairs and do_corr_pairs:
                    dataframe = strategy.populate_any_indicators(
                        corr_pair,
                        dataframe.copy(),
                        tf,
                        informative=corr_dataframes[corr_pair][tf]
                    )

        self.get_unique_classes_from_labels(dataframe)

        return dataframe

    def fit_labels(self) -> None:
        """
        Fit the labels with a gaussian distribution
        """
        import scipy as spy

        self.data["labels_mean"], self.data["labels_std"] = {}, {}
        for label in self.data_dictionary["train_labels"].columns:
            if self.data_dictionary["train_labels"][label].dtype == object:
                continue
            f = spy.stats.norm.fit(self.data_dictionary["train_labels"][label])
            self.data["labels_mean"][label], self.data["labels_std"][label] = f[0], f[1]

        # incase targets are classifications
        for label in self.unique_class_list:
            self.data["labels_mean"][label], self.data["labels_std"][label] = 0, 0

        return

    def remove_features_from_df(self, dataframe: DataFrame) -> DataFrame:
        """
        Remove the features from the dataframe before returning it to strategy. This keeps it
        compact for Frequi purposes.
        """
        to_keep = [
            col for col in dataframe.columns if not col.startswith("%") or col.startswith("%%")
        ]
        return dataframe[to_keep]

    def get_unique_classes_from_labels(self, dataframe: DataFrame) -> None:

        # self.find_features(dataframe)
        self.find_labels(dataframe)

        for key in self.label_list:
            if dataframe[key].dtype == object:
                self.unique_classes[key] = dataframe[key].dropna().unique()

        if self.unique_classes:
            for label in self.unique_classes:
                self.unique_class_list += list(self.unique_classes[label])

    def save_backtesting_prediction(
        self, append_df: DataFrame
    ) -> None:
        """
        Save prediction dataframe from backtesting to h5 file format
        :param append_df: dataframe for backtesting period
        """
        full_predictions_folder = Path(self.full_path / self.backtest_predictions_folder)
        if not full_predictions_folder.is_dir():
            full_predictions_folder.mkdir(parents=True, exist_ok=True)

        append_df.to_hdf(self.backtesting_results_path, key='append_df', mode='w')

    def get_backtesting_prediction(
        self
    ) -> DataFrame:
        """
        Get prediction dataframe from h5 file format
        """
        append_df = pd.read_hdf(self.backtesting_results_path)
        return append_df

    def check_if_backtest_prediction_is_valid(
        self,
        length_backtesting_dataframe: int
    ) -> bool:
        """
        Check if a backtesting prediction already exists and if the predictions
        to append has the same size of backtesting dataframe slice
        :param length_backtesting_dataframe: Length of backtesting dataframe slice
        :return:
        :boolean: whether the prediction file is valid.
        """
        path_to_predictionfile = Path(self.full_path /
                                      self.backtest_predictions_folder /
                                      f"{self.model_filename}_prediction.h5")
        self.backtesting_results_path = path_to_predictionfile

        file_exists = path_to_predictionfile.is_file()

        if file_exists:
            append_df = self.get_backtesting_prediction()
            if len(append_df) == length_backtesting_dataframe:
                logger.info(f"Found backtesting prediction file at {path_to_predictionfile}")
                return True
            else:
                logger.info("A new backtesting prediction file is required. "
                            "(Number of predictions is different from dataframe length).")
                return False
        else:
            logger.info(
                f"Could not find backtesting prediction file at {path_to_predictionfile}"
            )
<<<<<<< HEAD
        return file_exists

    def set_timerange_from_ready_models(self):
        backtesting_timerange, \
            assets_end_dates = (
                self.get_timerange_and_assets_end_dates_from_ready_models(self.full_path))

        self.backtest_live_models_data = {
            "backtesting_timerange": backtesting_timerange,
            "assets_end_dates": assets_end_dates
            }
        return

    def get_full_models_path(self, config: Config) -> Path:
        """
        Returns default FreqAI model path
        :param config: Configuration dictionary
        """
        freqai_config: Dict[str, Any] = config["freqai"]
        return Path(
            config["user_data_dir"] / "models" / str(freqai_config.get("identifier"))
        )

    def get_timerange_and_assets_end_dates_from_ready_models(
            self, models_path: Path) -> Tuple[TimeRange, Dict[str, Any]]:
        """
        Returns timerange information based on a FreqAI model directory
        :param models_path: FreqAI model path

        :return: a Tuple with (Timerange calculated from directory and
        a Dict with pair and model end training dates info)
        """
        all_models_end_dates = []
        assets_end_dates: Dict[str, Any] = self.get_assets_timestamps_training_from_ready_models(
                                           models_path)
        for key in assets_end_dates:
            for model_end_date in assets_end_dates[key]:
                if model_end_date not in all_models_end_dates:
                    all_models_end_dates.append(model_end_date)

        if len(all_models_end_dates) == 0:
            raise OperationalException(
                'At least 1 saved model is required to '
                'run backtest with the freqai-backtest-live-models option'
            )

        if len(all_models_end_dates) == 1:
            logger.warning(
                "Only 1 model was found. Backtesting will run with the "
                "timerange from the end of the training date to the current date"
            )

        finish_timestamp = int(datetime.now(tz=timezone.utc).timestamp())
        if len(all_models_end_dates) > 1:
            # After last model end date, use the same period from previous model
            # to finish the backtest
            all_models_end_dates.sort(reverse=True)
            finish_timestamp = all_models_end_dates[0] + \
                (all_models_end_dates[0] - all_models_end_dates[1])

        all_models_end_dates.append(finish_timestamp)
        all_models_end_dates.sort()
        start_date = (datetime(*datetime.fromtimestamp(min(all_models_end_dates),
                      timezone.utc).timetuple()[:3], tzinfo=timezone.utc))
        end_date = (datetime(*datetime.fromtimestamp(max(all_models_end_dates),
                    timezone.utc).timetuple()[:3], tzinfo=timezone.utc))

        # add 1 day to string timerange to ensure BT module will load all dataframe data
        end_date = end_date + timedelta(days=1)
        backtesting_timerange = TimeRange(
            'date', 'date', int(start_date.timestamp()), int(end_date.timestamp())
        )
        return backtesting_timerange, assets_end_dates

    def get_assets_timestamps_training_from_ready_models(
            self, models_path: Path) -> Dict[str, Any]:
        """
        Scan the models path and returns all assets end training dates (timestamp)
        :param models_path: FreqAI model path

        :return: a Dict with asset and model end training dates info
        """
        assets_end_dates: Dict[str, Any] = {}
        if not models_path.is_dir():
            raise OperationalException(
                'Model folders not found. Saved models are required '
                'to run backtest with the freqai-backtest-live-models option'
            )
        for model_dir in models_path.iterdir():
            if str(model_dir.name).startswith("sub-train"):
                model_end_date = int(model_dir.name.split("_")[1])
                asset = model_dir.name.split("_")[0].replace("sub-train-", "")
                model_file_name = (
                    f"cb_{str(model_dir.name).replace('sub-train-', '').lower()}"
                    "_model.joblib"
                )

                model_path_file = Path(model_dir / model_file_name)
                if model_path_file.is_file():
                    if asset not in assets_end_dates:
                        assets_end_dates[asset] = []
                    assets_end_dates[asset].append(model_end_date)

        return assets_end_dates
=======
            return False
>>>>>>> c2130ed3
<|MERGE_RESOLUTION|>--- conflicted
+++ resolved
@@ -1367,8 +1367,7 @@
             logger.info(
                 f"Could not find backtesting prediction file at {path_to_predictionfile}"
             )
-<<<<<<< HEAD
-        return file_exists
+            return False
 
     def set_timerange_from_ready_models(self):
         backtesting_timerange, \
@@ -1471,7 +1470,4 @@
                         assets_end_dates[asset] = []
                     assets_end_dates[asset].append(model_end_date)
 
-        return assets_end_dates
-=======
-            return False
->>>>>>> c2130ed3
+        return assets_end_dates