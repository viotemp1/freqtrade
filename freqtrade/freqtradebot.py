--- conflicted
+++ resolved
@@ -202,23 +202,19 @@
             self.state = State.STOPPED
         return state_changed
 
-<<<<<<< HEAD
+    def _extend_whitelist_with_trades(self, whitelist: List[str], trades: List[Any]):
+        """
+        Extend whitelist with pairs from open trades
+        """
+        whitelist.extend([trade.pair for trade in trades if trade.pair not in whitelist])
+
+    def _create_pair_whitelist(self, pairs: List[str]) -> List[Tuple[str, str]]:
+        """
+        Create pair-whitelist tuple with (pair, ticker_interval)
+        """
+        return [(pair, self.config['ticker_interval']) for pair in pairs]
+
     def get_target_bid(self, pair: str, tick: Dict = None) -> float:
-=======
-    def _extend_whitelist_with_trades(self, whitelist: List[str], trades: List[Any]):
-        """
-        Extend whitelist with pairs from open trades
-        """
-        whitelist.extend([trade.pair for trade in trades if trade.pair not in whitelist])
-
-    def _create_pair_whitelist(self, pairs: List[str]) -> List[Tuple[str, str]]:
-        """
-        Create pair-whitelist tuple with (pair, ticker_interval)
-        """
-        return [(pair, self.config['ticker_interval']) for pair in pairs]
-
-    def get_target_bid(self, pair: str) -> float:
->>>>>>> 4c1f2b2a
         """
         Calculates bid target between current ask price and last price
         :return: float: Price
