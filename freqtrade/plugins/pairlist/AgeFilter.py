--- conflicted
+++ resolved
@@ -153,7 +153,6 @@
                 self._symbolsChecked[pair] = dt_ts()
                 return True
             else:
-<<<<<<< HEAD
                 if self._config.get("runmode", None) not in [RunMode.LIVE]:
                     self.log_once((
                         f"Removed {pair} from whitelist, because age "
@@ -164,24 +163,5 @@
                         f"{self._max_days_listed} {plural(self._max_days_listed, 'day')}"
                     ) if self._max_days_listed else ''), logger.info)
                     self._symbolsCheckFailed[pair] = dt_ts()
-=======
-                self.log_once(
-                    (
-                        f"Removed {pair} from whitelist, because age "
-                        f"{len(daily_candles)} is less than {self._min_days_listed} "
-                        f"{plural(self._min_days_listed, 'day')}"
-                    )
-                    + (
-                        (
-                            " or more than "
-                            f"{self._max_days_listed} {plural(self._max_days_listed, 'day')}"
-                        )
-                        if self._max_days_listed
-                        else ""
-                    ),
-                    logger.info,
-                )
-                self._symbolsCheckFailed[pair] = dt_ts()
->>>>>>> acae6e75
                 return False
         return False