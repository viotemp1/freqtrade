--- conflicted
+++ resolved
@@ -36,13 +36,8 @@
             self._seed = None
             logger.info("Live mode detected, not applying seed.")
         else:
-<<<<<<< HEAD
             self._seed = pairlistconfig.get('seed')
             logger.info(f"{config.get('runmode')} mode detected, applying seed value: {self._seed}")
-=======
-            self._seed = pairlistconfig.get("seed")
-            logger.info(f"Backtesting mode detected, applying seed value: {self._seed}")
->>>>>>> acae6e75
 
         self._random = random.Random(self._seed)
         self._shuffle_freq: ShuffleValues = pairlistconfig.get("shuffle_frequency", "candle")
