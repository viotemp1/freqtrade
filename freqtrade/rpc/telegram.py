--- conflicted
+++ resolved
@@ -830,16 +830,9 @@
         :param update: message update
         :return: None
         """
-<<<<<<< HEAD
         fiat_currency = self._config.get('fiat_display_currency', '')
         statlist, head, fiat_profit_sum, pairlist = self._rpc._rpc_status_table(
             self._config['stake_currency'], fiat_currency)
-=======
-        fiat_currency = self._config.get("fiat_display_currency", "")
-        statlist, head, fiat_profit_sum = self._rpc._rpc_status_table(
-            self._config["stake_currency"], fiat_currency
-        )
->>>>>>> acae6e75
 
         show_total = not isnan(fiat_profit_sum) and len(statlist) > 1
         max_trades_per_msg = 50
@@ -860,7 +853,6 @@
                 # insert separators line between Total
                 lines = message.split("\n")
                 message = "\n".join(lines[:-1] + [lines[1]] + [lines[-1]])
-<<<<<<< HEAD
             final_message = f"<pre>{message}</pre>" + "\n"
             for pair in pairlist:
                 final_message +=  f"<a href='https://www.tradingview.com/symbols/{str(pair).replace('/','')}/'>{pair}\t</a>"
@@ -868,15 +860,6 @@
             await self._send_msg(final_message, parse_mode=ParseMode.HTML,
                                  reload_able=True, callback_path="update_status_table",
                                  query=update.callback_query)
-=======
-            await self._send_msg(
-                f"<pre>{message}</pre>",
-                parse_mode=ParseMode.HTML,
-                reload_able=True,
-                callback_path="update_status_table",
-                query=update.callback_query,
-            )
->>>>>>> acae6e75
 
     async def _timeunit_stats(self, update: Update, context: CallbackContext, unit: str) -> None:
         """
@@ -1277,14 +1260,8 @@
         else:
             fiat_currency = self._config.get("fiat_display_currency", "")
             try:
-<<<<<<< HEAD
                 statlist, _, _, pairlist = self._rpc._rpc_status_table(
                     self._config['stake_currency'], fiat_currency)
-=======
-                statlist, _, _ = self._rpc._rpc_status_table(
-                    self._config["stake_currency"], fiat_currency
-                )
->>>>>>> acae6e75
             except RPCException:
                 await self._send_msg(msg="No open trade found.")
                 return
