--- conflicted
+++ resolved
@@ -128,7 +128,6 @@
             if (now - self._heartbeat_msg) > self._heartbeat_interval:
                 version = __version__
                 strategy_version = self.freqtrade.strategy.version()
-<<<<<<< HEAD
                 strategy_name = self.freqtrade.strategy.get_strategy_name()
                 if self.freqtrade.strategy.dp:
                     len_whitelist = len(self.freqtrade.strategy.dp.current_whitelist())
@@ -138,13 +137,6 @@
                     version += ', strategy_version: ' + strategy_version
                 logger.info(f"Bot heartbeat. PID={getpid()}, name={strategy_name}, "
                             f"version='{version}', state='{state.name}', len_whitelist: {len_whitelist}")
-=======
-                if strategy_version is not None:
-                    version += ", strategy_version: " + strategy_version
-                logger.info(
-                    f"Bot heartbeat. PID={getpid()}, version='{version}', state='{state.name}'"
-                )
->>>>>>> acae6e75
                 self._heartbeat_msg = now
 
         return state
