--- conflicted
+++ resolved
@@ -1243,17 +1243,13 @@
     exchange.set_margin_mode = MagicMock()
 
     order = exchange.create_order(
-<<<<<<< HEAD
         pair='XLTCUSDT',
         ordertype=ordertype,
         side=side,
         amount=1,
-        rate=200,
+        rate=rate,
         leverage=1.0
     )
-=======
-        pair='ETH/BTC', ordertype=ordertype, side=side, amount=1, rate=rate)
->>>>>>> ddb02549
 
     assert 'id' in order
     assert 'info' in order
